<<<<<<< HEAD
2010-06-14  Ulrich Drepper  <drepper@redhat.com>

	* sysdeps/unix/sysv/linux/powerpc/bits/fcntl.h: Define F_SETPIPE_SZ
	and F_GETPIPE_SZ.
	* sysdeps/unix/sysv/linux/i386/bits/fcntl.h: Likewise.
	* sysdeps/unix/sysv/linux/x86_64/bits/fcntl.h: Likewise.
	* sysdeps/unix/sysv/linux/s390/bits/fcntl.h: Likewise.
	* sysdeps/unix/sysv/linux/sparc/bits/fcntl.h: Likewise.
	* sysdeps/unix/sysv/linux/sh/bits/fcntl.h: Likewise.
	* sysdeps/unix/sysv/linux/ia64/bits/fcntl.h: Likewise
=======
2010-06-14  Roland McGrath  <roland@redhat.com>

	* manual/libc.texinfo (@copying): Change to GFDL v1.3.
>>>>>>> fbd643b6

2010-06-07  Jakub Jelinek  <jakub@redhat.com>

	* libio/stdio.h (sscanf, vsscanf): Use __REDIRECT_NTH instead of
	__REDIRECT followed by __THROW.
	* wcsmbs/wchar.h (swscanf, vswscanf): Likewise.
	* posix/getopt.h (getopt): Likewise.

2010-06-02  Emilio Pozuelo Monfort  <pochu27@gmail.com>

	* hurd/lookup-at.c (__file_name_lookup_at): Accept
	AT_SYMLINK_FOLLOW in AT_FLAGS.  Fail with EINVAL if both
	AT_SYMLINK_FOLLOW and AT_SYMLINK_NOFOLLOW are present
	in AT_FLAGS.
	* hurd/hurd/fd.h (__file_name_lookup_at): Update comment.
	* sysdeps/mach/hurd/linkat.c (linkat): Pass O_NOLINK in FLAGS.

2010-05-28  Luis Machado  <luisgpm@br.ibm.com>

	* sysdeps/powerpc/powerpc32/power7/memcpy.S: Exchange srdi for srwi.

2010-05-26  H.J. Lu  <hongjiu.lu@intel.com>

	[BZ #11640]
	* sysdeps/x86_64/multiarch/init-arch.c (__init_cpu_features):
	Properly check family and model.

2010-05-26  Takashi Yoshii  <takashi.yoshii.zj@renesas.com>

	* sysdeps/unix/sysv/linux/sh/sh4/register-dump.h: Fix iov[] size.

2010-05-24  Luis Machado  <luisgpm@br.ibm.com>

	* sysdeps/powerpc/powerpc32/power7/memset.S: POWER7 32-bit memset fix.

2010-05-21  Ulrich Drepper  <drepper@redhat.com>

	* elf/dl-runtime.c (_dl_profile_fixup): Don't crash on unresolved weak
	symbol reference.

2010-05-19  Andreas Schwab  <schwab@redhat.com>

	* elf/dl-runtime.c (_dl_fixup): Don't crash on unresolved weak
	symbol reference.

2010-05-21  Andreas Schwab  <schwab@redhat.com>

	* sysdeps/unix/sysv/linux/Makefile (sysdep_routines): Add recvmmsg
	and internal_recvmmsg.
	* sysdeps/unix/sysv/linux/recvmmsg.c: New file.
	* sysdeps/unix/sysv/linux/internal_recvmmsg.S: New file.
	* sysdeps/unix/sysv/linux/socketcall.h (SOCKOP_recvmmsg): Define.
	* sysdeps/unix/sysv/linux/syscalls.list (recvmmsg): Remove.

	* sunrpc/clnt_tcp.c (clnttcp_control): Add missing break.
	* sunrpc/clnt_udp.c (clntudp_control): Likewise.
	* sunrpc/clnt_unix.c (clntunix_control): Likewise.

2010-05-20  Andreas Schwab  <schwab@redhat.com>

	* sysdeps/unix/sysv/linux/sys/timex.h: Use __REDIRECT_NTH.

2010-05-17  Luis Machado  <luisgpm@br.ibm.com>

	POWER7 optimizations.
	* sysdeps/powerpc/powerpc64/power7/memset.S: New file.
	* sysdeps/powerpc/powerpc32/power7/memset.S: New file.

2010-05-19  Ulrich Drepper  <drepper@redhat.com>

	* version.h: Update for 2.13 development version.

2010-05-12  Andrew Stubbs  <ams@codesourcery.com>

	* sysdeps/sh/sh4/fpu/feholdexcpt.c (feholdexcept): Really disable all
	exceptions.  Return 0.

2010-05-07  Roland McGrath  <roland@redhat.com>

	* elf/ldconfig.c (main): Add a const.

2010-05-06  Ulrich Drepper  <drepper@redhat.com>

	* nss/getent.c (idn_flags): Default to AI_IDN|AI_CANONIDN.
	(args_options): Add no-idn option.
	(ahosts_keys_int): Add idn_flags to ai_flags.
	(parse_option): Handle 'i' option to clear idn_flags.

	* malloc/malloc.c (_int_free): Possible race in the most recently
	added check.  Only act on the data if no current modification
	happened.

See ChangeLog.17 for earlier changes.<|MERGE_RESOLUTION|>--- conflicted
+++ resolved
@@ -1,4 +1,3 @@
-<<<<<<< HEAD
 2010-06-14  Ulrich Drepper  <drepper@redhat.com>
 
 	* sysdeps/unix/sysv/linux/powerpc/bits/fcntl.h: Define F_SETPIPE_SZ
@@ -9,11 +8,10 @@
 	* sysdeps/unix/sysv/linux/sparc/bits/fcntl.h: Likewise.
 	* sysdeps/unix/sysv/linux/sh/bits/fcntl.h: Likewise.
 	* sysdeps/unix/sysv/linux/ia64/bits/fcntl.h: Likewise
-=======
+
 2010-06-14  Roland McGrath  <roland@redhat.com>
 
 	* manual/libc.texinfo (@copying): Change to GFDL v1.3.
->>>>>>> fbd643b6
 
 2010-06-07  Jakub Jelinek  <jakub@redhat.com>
 
