<<<<<<< HEAD
2011-09-05  Ulrich Drepper  <drepper@gmail.com>

	[BZ #13144]
	* sysdeps/unix/sysv/linux/x86_64/bits/sem.h (semdid_ds): Fix to match
	kernel in 64-bit binaries.
=======
2011-09-01  David S. Miller  <davem@davemloft.net>

	* elf/elf.h (HWCAP_SPARC_*): Move to..
	* sysdeps/sparc/sysdep.h: this new file and add new values.
	* sysdeps/unix/sparc/sysdep.h: Include sysdeps/sparc/sysdep.h
	* sysdeps/sparc/dl-procinfo.h: Include sysdep.h and increase
	_DL_HWCAP_COUNT to 24.
	* sysdeps/sparc/dl-procinfo.c (_dl_sparc_cap_flags): Add new
	entries.
	* sysdeps/sparc/sparc32/bits/atomic.h: Don't use magic local
	__ATOMIC_HWCAP_SPARC_V9 define, use sysdep.h one instead.
	* sysdeps/sparc/sparc32/dl-machine.h: Include sysdep.h
	* sysdeps/sparc/sparc64/multiarch/memcpy.S: Use HWCAP_SPARC_*
	instead of magic constants.
	* sysdeps/sparc/sparc64/multiarch/memset.S: Likewise.

2011-08-31  David S. Miller  <davem@davemloft.net>

	* sysdeps/unix/sparc/sysdep.h (SETUP_PIC_REG): Define.
	* sysdeps/unix/sysv/linux/sparc/sparc32/sysdep.h (PSEUDO):
	Reimplement to do errno handling inline.
	(SYSCALL_ERROR_HANDLER): New macro.
	(__SYSCALL_STRING): Do not do errno handling in asm.
	(__CLONE_SYSCALL_STRING): Delete.
	(__INTERNAL_SYSCALL_STRING): Delete.
	* sysdeps/unix/sysv/linux/sparc/sparc64/sysdep.h: Include
	sysdeps/unix/sparc/sysdep.h instead of sysdeps/unix/sysdep.h
	(PSEUDO): Reimplement to do errno handling inline.
	(ret, ret_NOERRNO, ret_ERRVAL, r0, r1, MOVE): Don't redefine.
	(SYSCALL_ERROR_HANDLER): New macro.
	(__SYSCALL_STRING): Do not do errno handling in asm.
	(__CLONE_SYSCALL_STRING): Delete.
	(__INTERNAL_SYSCALL_STRING): Delete.
	* sysdeps/unix/sysv/linux/sparc/sysdep.h (INLINE_SYSCALL):
	Implement in terms of INTERNAL_SYSCALL and __set_errno, just like
	i386.
	(INTERNAL_SYSCALL_DECL): Declare %g1 var for err state.
	(inline_syscall*): Add 'err' argument.
	(INTERNAL_SYSCALL, INTERNAL_SYSCALL_NCS,
	INTERNAL_SYSCALL_ERROR_P): Likewise and pass it down.
	(INLINE_CLONE_SYSCALL): Reimplement in terms of __SYSCALL_STRING,
	INTERNAL_SYSCALL_ERRNO, and INTERNAL_SYSCALL_ERROR_P.

	* scripts/data/localplt-sparc-linux-gnu.data: Remove 'ffs'.
	* scripts/data/localplt-sparc64-linux-gnu.data: Likewise.

2011-08-30  Andreas Schwab  <schwab@redhat.com>

	* elf/rtld.c (dl_main): Relocate objects in dependency order.

2011-08-29  Jiri Olsa <jolsa@redhat.com>

	* sysdeps/i386/dl-trampoline.S (_dl_runtime_profile): Fix cfi
	directive.
>>>>>>> 5f4318d1

2011-08-24  David S. Miller  <davem@davemloft.net>

	* sysdeps/sparc/sparc64/strcmp.S: Rewrite.

2011-08-24  Andreas Schwab  <schwab@redhat.com>

	* elf/Makefile: Add rules to build and run unload8 test.
	* elf/unload8.c: New file.
	* elf/unload8mod1.c: New file.
	* elf/unload8mod1x.c: New file.
	* elf/unload8mod2.c: New file.
	* elf/unload8mod3.c: New file.

	* elf/dl-close.c (_dl_close_worker): Reset private search list if
	it wasn't used.

2011-08-23  David S. Miller  <davem@davemloft.net>

	* sysdeps/sparc/sparc64/dl-machine.h (DL_STACK_END): Do not
	subtract stack bias.
	* sysdeps/sparc/sparc64/jmpbuf-unwind.h (_JMPBUF_UNWINDS): Use
	%sp not %fp in calculations.
	(_JMPBUF_UNWINDS_ADJ): Likewise.

	* sysdeps/pthread/aio_suspend.c (do_aio_misc_wait): New function.
	(aio_suspend): Call it to force an exception region around the
	AIO_MISC_WAIT() invocation.

2011-08-23  Andreas Schwab  <schwab@redhat.com>

	* sysdeps/i386/i686/multiarch/strspn.S (ENTRY): Add missing
	backslash.

2011-07-04  Aurelien Jarno  <aurelien@aurel32.net>

	* sysdeps/powerpc/dl-tls.h: Add _PPC_DL_TLS_H inclusion
	protection macro.
	* sysdeps/powerpc/powerpc64/dl-irel.h: Include <ldsodefs.h>
	and <dl-machine.h>.
	(Elf64_FuncDesc): Remove.

2011-08-22  David S. Miller  <davem@davemloft.net>

	* sysdeps/unix/sysv/linux/sparc/sparc32/____longjmp_chk.S: Fix
	sigaltstack check, add missing cfi directives.
	* sysdeps/unix/sysv/linux/sparc/sparc64/____longjmp_chk.S: Add
	missing cfi directives, and sigaltstack handling.

2011-08-16  Andreas Schwab  <schwab@redhat.com>

	[BZ #11724]
	* elf/dl-deps.c (_dl_map_object_deps): Only assume cycle when
	object is seen twice.
	* elf/dl-fini.c (_dl_sort_fini): Likewise.

	* elf/Makefile (distribute): Add tst-initorder2.c.
	(tests): Add tst-initorder2.
	(modules-names): Add tst-initorder2a tst-initorder2b
	tst-initorder2c tst-initorder2d.  Add rules to build them.
	($(objpfx)tst-initorder2.out): New rule.
	* elf/tst-initorder2.c: New file.
	* elf/tst-initorder2.exp: New file.

2011-08-22  Andreas Schwab  <schwab@redhat.com>

	* sysdeps/unix/sysv/linux/i386/scandir64.c: Include <string.h>.

	* elf/dl-deps.c (_dl_map_object_deps): Move check for missing
	dependencies back to end of function.

	* dlfcn/Makefile (LDLIBS-bug-atexit3-lib.so): Readd
	$(elfobjdir)/ld.so.

2011-08-21  Ulrich Drepper  <drepper@gmail.com>

	* sysdeps/unix/sysv/linux/x86_64/gettimeofday.S: Removed.
	* sysdeps/unix/sysv/linux/x86_64/time.S: Removed.
	* sysdeps/unix/sysv/linux/x86_64/gettimeofday.c: New file.
	* sysdeps/unix/sysv/linux/x86_64/time.c: New file.
	* sysdeps/unix/sysv/linux/x86_64/bits/libc-vdso.h: Remove declaration
	of __vdso_gettimeofday.
	* sysdeps/unix/sysv/linux/x86_64/init-first.c: Remove definition of
	__vdso_gettimeofday and __vdso_time.  Define __vdso_getcpu with
	attribute_hidden.
	(_libc_vdso_platform_setup): Remove initialization of
	__vdso_gettimeofday and __vdso_time.

2011-08-20  Ulrich Drepper  <drepper@gmail.com>

	* nss/nss_files/files-alias.c (get_next_alias): Use feof_unlocked
	and fgetc_unlocked.
	* nss/nss_files/files-key.c (search): Use fgets_unlocked and
	getc_unlocked.

	* elf/dl-open.c (add_to_global): Report additions to the global scope
	for LD_DEBUG=scopes.
	(dl_open_worker): Also print scope of newly loaded dependencies.
	(_dl_show_scope): Indicate if there is no scope.

	[BZ #13114]
	* stdio-common/Makefile (tests): Add bug24.
	* stdio-common/bug24.c: New file.

2011-08-19  Andreas Jaeger  <aj@suse.de>

	[BZ #13114]
	* libio/fileops.c (_IO_new_file_fopen): Fix handling of
	non-existant file when using close-on-exec mode.

2011-08-20  Ulrich Drepper  <drepper@gmail.com>

	* sysdeps/x86_64/dl-trampoline.S (_dl_runtime_resolve): Fix CFI for
	the very first instruction.

	* sysdeps/x86_64/dl-trampoline.h: If MORE_CODE is defined, restore
	the CFI state in the end.
	* sysdeps/x86_64/dl-trampoline.S: Define MORE_CODE before first
	inclusion of dl-trampoline.h.
	Based on a patch by Jiri Olsa <jolsa@redhat.com>.

2011-08-19  Andreas Schwab  <schwab@redhat.com>

	* sysdeps/powerpc/fpu/libm-test-ulps: Relax ctan (0.75 + 1.25 i)
	expectations for long double.

	* sysdeps/unix/sysv/linux/powerpc/powerpc32/scandir64.c: Renamed
	from sysdeps/unix/sysv/linux/powerpc/scandir64.c.

2011-08-14  David S. Miller  <davem@davemloft.net>

	* sysdeps/unix/sysv/linux/Makefile (CFLAGS-tst-writev.c): The
	artificual limit depends upon the system page size.

2011-08-17  Ulrich Drepper  <drepper@gmail.com>

	* Makeconfig (override CFLAGS): Add library-specific CFLAGS.
	* resolv/Makefile: Define CFLAGS-libresolv.

2011-08-17  Andreas Schwab  <schwab@redhat.com>

	* nss/makedb.c (compute_tables): Make variables used in nested
	function static.

2011-08-17  Ulrich Drepper  <drepper@gmail.com>

	* elf/pldd-xx.c (r_debug): Explicitly add padding when needed.
	* elf/pldd.c (get_process_info): Use pread to re-read auxiliary vector
	if buffer was too small.

	* elf/pldd.c (main): Attach to all threads in the process.
	Rewrite /proc handling to use *at functions.

2011-08-16  Ulrich Drepper  <drepper@gmail.com>

	* elf/dl-open.c (_dl_show_scope): Take additional parameter which
	specifies first scope to show.
	(dl_open_worker): Update callers.  Move printing scope of new
	object to before the relocation.
	* elf/rtld.c (dl_main): Update _dl_show_scope call.
	* sysdeps/generic/ldsodefs.h: Update declaration.

	* elf/dl-open.c (_dl_show_scope): Use _dl_debug_printf to generate the
	string for the scope number.

2011-08-14  Ulrich Drepper  <drepper@gmail.com>

	* nscd/servicescache.c (cache_addserv): Make sure written is always
	initialized.

2011-08-14  Roland McGrath  <roland@hack.frob.com>

	* sysdeps/i386/i486/bits/atomic.h
	(__arch_compare_and_exchange_val_64_acq): Use RET alone at end of
	statement expression, so as to suppress "set but not used" warning.
	(__arch_c_compare_and_exchange_val_64_acq): Likewise.

	* string/strncat.c (STRNCAT): Use prototype definition.

	* locale/Makefile (locale-CPPFLAGS): Renamed CPPFLAGS-locale-programs.
	(locale-CPPFLAGS): New variable; put LOCALEDIR, LOCALE_ALIAS_PATH and
	-Iprograms here.
	(cppflags-iterator.mk sequence): Use locale-programs in place of nonlib.
	(localedef-modules): Add localedef.
	(locale-modules): Add locale.

	* sysdeps/generic/ldsodefs.h (struct unique_sym): Add a const.
	* elf/rtld.c (dl_main): Invert order of assignment in last change,
	to avoid a warning.

2011-08-14  David S. Miller  <davem@davemloft.net>

	* sysdeps/unix/sysv/linux/sparc/bits/resource.h (RLIM_INFINITY,
	RLIM64_INFINITY): Fix 64-bit values for 32-bit sparc.

2011-08-13  Ulrich Drepper  <drepper@gmail.com>

	* elf/dl-open.c: Rename show_scope to _dl_show_scope and export.
	(dl_open_worker): Call _dl_show_scope when DL_DEBUG_SCOPES is set.
	* elf/rtld.c (dl_main): Set l_name of vDSO.
	Call _dl_show_scope when DL_DEBUG_SCOPES.
	(process_dl_debug): Recognize scopes flag and also set it for all.
	* sysdeps/generic/ldsodefs.h: Define DL_DEBUG_SCOPES.
	Declare _dl_show_scope.

	* elf/dl-libc.c (do_dlopen_args): Add caller_dlopen.
	(do_dlopen): Pass caller_dlopen to dl_open.
	(__libc_dlopen_mode): Initialize caller_dlopen.

	* intl/l10nflist.c (_nl_normalize_codeset): Make it compile outside
	of libc.  Make tolower call locale-independent.  Optimize a bit by
	using isdigit instead of isalnum.
	* locale/Makefile (locale-CPPFLAGS): Add -DNOT_IN_libc.

2011-08-12  Ulrich Drepper  <drepper@gmail.com>

	* elf/dl-load.c (_dl_map_object): Show in debug output whether a DSO
	was a dependency or dynamically loaded.

2011-08-11  Ulrich Drepper  <drepper@gmail.com>

	* intl/l10nflist.c: Allow architecture-specific pop function.
	* sysdeps/x86_64/l10nflist.c: New file.

	* intl/l10nflist.c (_nl_make_l10nflist): Use locale-independent
	classification.

2011-08-10  Andreas Schwab  <schwab@redhat.com>

	* include/dirent.h: Add libc_hidden_proto for scandirat and
	scandirat64.  Don't declare __scandirat64.
	* dirent/scandirat.c: Add libc_hidden_def.
	* dirent/scandirat64.c (SCANDIRAT): Remove underscores.
	* sysdeps/unix/sysv/linux/i386/scandir64.c (SCANDIRAT): Likewise.

2011-08-10  David S. Miller  <davem@davemloft.net>

	* sysdeps/unix/sysv/linux/ia64/sys/ptrace.h: Add missing comma in
	enum.
	* sysdeps/unix/sysv/linux/powerpc/sys/ptrace.h: Likewise.
	* sysdeps/unix/sysv/linux/s390/sys/ptrace.h: Likewise.
	* sysdeps/unix/sysv/linux/sparc/sys/ptrace.h: Likewise.

2011-08-09  Ulrich Drepper  <drepper@gmail.com>

	* Versions.def [libc]: Add GLIBC_2.15.
	* dirent/Makefile (routines): Add scandirat and scandirat64.
	* dirent/Versions [libc]: Export scandirat and scandirat64 for
	GLIBC_2.15.
	* dirent/dirent.h: Declare scandirat and scandirat64.
	* dirent/scandirat.c: New file.
	* dirent/scandirat64.c: New file.
	* sysdeps/wordsize-64/scandirat.c: New file.
	* sysdeps/wordsize-64/scandirat64.c: New file.
	* dirent/opendir.c: Define opendirat.
	* dirent/scandir.c: Move code to scandirat.c.  Implement scandir
	using scandirat.
	* dirent/scandir64.c: Adjust for scandir.c change.
	* include/dirent.h: Define scandir_cancel_struct.  Declare __opendirat,
	__scandirat64, and __scandir_cancel_handler.
	* sysdeps/unix/opendir.c: Rename __opendir to __opendirat.  Take
	additional parameter and use openat instead of open (outside of ld.so).
	Add new __opendir as wrapper around __opendirat.
	* sysdeps/unix/sysv/linux/i386/scandir64.c: Reimplement __old_scandir64
	here without requiring old scandirat implementation.

2011-08-08  Ulrich Drepper  <drepper@gmail.com>

	* dirent/scandir.c (cancel_handler): Renamed to
	__scandir_cancel_handler.  Do not define if SKIP_SCANDIR_CANCEL is
	defined.  Adjust users.
	* dirent/scandir64.c: Define SKIP_SCANDIR_CANCEL.
	* sysdeps/unix/sysv/linux/i386/scandir64.c: Likewise.

2011-08-04  Ulrich Drepper  <drepper@gmail.com>

	* string/test-string.h (IMPL): Use __STRING to expand name and then
	stringify it.

	* string/test-strcmp.c: Unify most of the WIDE and !WIDE code.  Lots
	of cleanups.

2011-07-22  Liubov Dmitrieva  <liubov.dmitrieva@gmail.com>

	* string/Makefile: Update.
	(strop-tests): Append strncat.
	* string/test-wcscmp.c: New file.
	New comprehensive test for wcscmp.
	* string/test-strcmp.c: Update.
	(WIDE): New define.

2011-07-22  Andreas Schwab  <schwab@redhat.com>

	* resolv/res_init.c (__res_vinit): Properly tokenize nameserver
	line.

2011-07-26  Andreas Schwab  <schwab@redhat.com>

	* sysdeps/posix/getaddrinfo.c (gaih_inet): Don't discard result of
	encoding to ACE if AI_IDN.

2011-08-01  Jakub Jelinek  <jakub@redhat.com>

	* sysdeps/ieee754/dbl-64/k_rem_pio2.c (__kernel_rem_pio2): Fix up fq
	to y conversion for prec 3 and __FLT_EVAL_METHOD__ != 0.

2011-07-22  Liubov Dmitrieva  <liubov.dmitrieva@intel.com>

	* sysdeps/i386/i686/multiarch/strcat-sse2.S: Update.
	Fix overflow bug in strncat.
	* sysdeps/i386/i686/multiarch/strcpy-ssse3.S: Likewise.

	* string/test-strncat.c: Update.
	Add new tests for checking overflow bugs.

2011-07-15  Liubov Dmitrieva  <liubov.dmitrieva@intel.com>

	* sysdeps/i386/i686/multiarch/Makefile (sysdep_routines): Add
	strcat-ssse3 strcat-sse2 strncat-ssse3 strncat-sse2 strncat-c.
	* sysdeps/i386/i686/multiarch/strcat.S: New file.
	* sysdeps/i386/i686/multiarch/strcat-c.c: New file.
	* sysdeps/i386/i686/multiarch/strcat-sse2.S: New file.
	* sysdeps/i386/i686/multiarch/strcat-ssse3.S: New file.
	* sysdeps/i386/i686/multiarch/strncat.S: New file.
	* sysdeps/i386/i686/multiarch/strncat-sse2.S: New file.
	* sysdeps/i386/i686/multiarch/strncat-ssse3.S: New file.

	* sysdeps/i386/i686/multiarch/strcpy-ssse3.S
	(USE_AS_STRCAT): Define.
	Add strcat and strncat support.
	* sysdeps/i386/i686/multiarch/strlen-sse2.S: Likewise.

2011-07-25  Andreas Schwab  <schwab@redhat.com>

	* sysdeps/i386/i486/bits/string.h (__strncat_g): Correctly handle
	__n bigger than INT_MAX+1.
	(__strncmp_g): Likewise.

2011-07-23  Ulrich Drepper  <drepper@gmail.com>

	* posix/unistd.h: Define SEEK_DATA and SEEK_HOLE.
	* libio/stido.h: Likewise.

	* sysdeps/unix/sysv/linux/bits/socket.h (PF_NFC): Define.
	(AF_NFC): Define.
	* sysdeps/unix/sysv/linux/sparc/bits/socket.h (PF_NFC): Define.
	(AF_NFC): Define.

	* sysdeps/unix/sysv/linux/sys/ptrace.h: Add new constants.
	* sysdeps/unix/sysv/linux/sparc/sys/ptrace.h: Likewise.
	* sysdeps/unix/sysv/linux/powerpc/sys/ptrace.h: Likewise.
	* sysdeps/unix/sysv/linux/ia64/sys/ptrace.h: Likewise.
	* sysdeps/unix/sysv/linux/s390/sys/ptrace.h: Likewise.

	[BZ #13021]
	* scripts/test-installation.pl: Don't expect libnss_test1 to be
	installed.

	* sysdeps/x86_64/dl-trampoline.S (_dl_runtime_profile): Fix one more
	typo.
	(_dl_x86_64_save_sse): Likewise.

2011-07-22  Ulrich Drepper  <drepper@gmail.com>

	* sysdeps/x86_64/dl-trampoline.S (_dl_runtime_profile): Fix test for
	OSXSAVE.
	(_dl_x86_64_save_sse): Likewise.

	* crypt/crypt_util.c (__init_des_r): Optimize memset calls.

	* crypt/crypt_util.c (__init_des_r): Add read barrier as well.

2011-07-21  Andreas Schwab  <schwab@redhat.com>

	* sysdeps/x86_64/dl-trampoline.S (_dl_runtime_profile): Fix last
	change.
	(_dl_x86_64_save_sse): Use correct AVX check.

2011-07-21  Liubov Dmitrieva  <liubov.dmitrieva@gmail.com>

	* sysdeps/x86_64/multiarch/strcpy-sse2-unaligned.S: Fix overfow
	bug in strncpy/strncat.
	* sysdeps/x86_64/multiarch/strcpy-ssse3.S: Likewise.

2011-07-21  Ulrich Drepper  <drepper@gmail.com>

	* string/tester.c (test_strcat): Add tests for different alignments
	of source and destination.
	(test_strncat): Likewise.

2011-07-20  Ulrich Drepper  <drepper@gmail.com>

	[BZ #12852]
	* posix/glob.c (glob): Check passed in values before using them in
	expressions to avoid some overflows.
	(glob_in_dir): Likewise.

	[BZ #13007]
	* sysdeps/x86_64/dl-trampoline.S (_dl_runtime_profile): More complete
	check for AVX enablement so that we don't crash with old kernels and
	new hardware.
	* elf/tst-audit4.c: Add same checks here.
	* elf/tst-audit6.c: Likewise.

	* sysdeps/x86_64/bits/link.h (La_x86_64_ymm): Force 16-byte alignment.

2011-07-09  Andreas Schwab  <schwab@linux-m68k.org>

	* sysdeps/unix/sysv/linux/pathconf.c: Include <string.h>.

2011-07-20  Ulrich Drepper  <drepper@gmail.com>

	* po/cs.po: Update from translation team.
	* po/bg.po: Likewise.

2011-07-12  Marek Polacek  <mpolacek@redhat.com>

	* misc/sys/cdefs.h: Add support for const attribute.
	* sysdeps/unix/sysv/linux/sys/sysmacros.h: Add __attribute_const__
	to gnu_dev_{major,minor,makedev} functions.

2011-07-20  Marek Polacek  <mpolacek@redhat.com>

	* intl/dcigettext.c (get_output_charset): Add missing bracket.

2011-07-20  Andreas Schwab  <schwab@redhat.com>

	* resolv/res_query.c (__libc_res_nquerydomain): Use size_t for
	strlen results.

2011-07-13  Andreas Krebbel  <Andreas.Krebbel@de.ibm.com>

	* sysdeps/unix/sysv/linux/s390/s390-32/sysdep.h
	(INTERNAL_VSYSCALL_NCS): Use r10 for backing up the return address
	register in order to avoid conflicts with the soft frame pointer
	being held in r11 when necessary.
	* sysdeps/unix/sysv/linux/s390/s390-64/sysdep.h
	(INTERNAL_VSYSCALL_NCS): Likewise.

2011-07-14  Marek Polacek  <mpolacek@redhat.com>

	* elf/dl-fini.c (_dl_sort_fini): Remove unused link_map *l argument,
	* elf/dl-fini.c (_dl_fini): Adjust caller.
	* elf/dl-close.c (_dl_close_worker): Likewise.
	* sysdeps/generic/ldsodefs.h: Adjust declaration.

2011-07-15  Marek Polacek  <mpolacek@redhat.com>

	* elf/cache.c (load_aux_cache): Remove unnecessary condition of
	"aux_cache->nlibs < 0".

	* nscd/nscd_conf.c (nscd_parse_file): Remove unnecessary condition
	in the reload-count case.

2011-07-15  Liubov Dmitrieva  <liubov.dmitrieva@intel.com>

	* sysdeps/x86_64/multiarch/Makefile (sysdep_routines): Add
	strcat-ssse3 strcat-sse2-unaligned strncat-ssse3
	strncat-sse2-unaligned strncat-c strlen-sse2-pminub
	* sysdeps/x86_64/multiarch/strcat-sse2-unaligned.S: New file.
	* sysdeps/x86_64/multiarch/strcat.S: New file.
	* sysdeps/x86_64/multiarch/strncat.S: New file.
	* sysdeps/x86_64/multiarch/strncat-c.c: New file.
	* sysdeps/x86_64/multiarch/strcat-ssse3.S: New file.
	* sysdeps/x86_64/multiarch/strncat-sse2-unaligned.S: New file.
	* sysdeps/x86_64/multiarch/strncat-ssse3.S: New file.
	* sysdeps/x86_64/multiarch/strcpy-ssse3.S
	(USE_AS_STRCAT): Define.
	Add strcat and strncat support.
	* sysdeps/x86_64/multiarch/strlen-no-bsf.S: Likewise.
	* sysdeps/x86_64/multiarch/strcpy-sse2-unaligned.S: Likewise.
	* sysdeps/x86_64/multiarch/strlen-sse2-pminub.S: New file.
	* string/strncat.c: Update.
	(USE_AS_STRNCAT): Define.
	* sysdeps/x86_64/multiarch/init-arch.c (__init_cpu_features):
	Turn on bit_Prefer_PMINUB_for_stringop for Intel Core i3, i5
	and i7.
	* sysdeps/x86_64/multiarch/init-arch.h
	(bit_Prefer_PMINUB_for_stringop): New.
	(index_Prefer_PMINUB_for_stringop): Likewise.
	* sysdeps/x86_64/multiarch/strlen.S (strlen): Check
	bit_Prefer_PMINUB_for_stringop.

2011-07-19  Ulrich Drepper  <drepper@gmail.com>

	* crypt/sha512.h (struct sha512_ctx): Move buffer into union and add
	buffer64.
	* crypt/sha512.c (__sha512_finish_ctx): Use buffer64 for writes instead
	of casting of buffer.
	* crypt/sha256.h (struct sha256_ctx): Move buffer into union and add
	buffer32 and buffer64.
	* crypt/sha256.c (__sha256_finish_ctx): Use buffer32 or buffer64 for
	writes instead of casting of buffer.
	* crypt/md5.h (struct md5_ctx): Move buffer into union and add
	buffer32.
	* crypt/md5.c (md5_finish_ctx): Use buffer32 for writes instead of
	casting of buffer.

2011-07-19  Andreas Schwab  <schwab@redhat.com>

	* string/strxfrm_l.c (STRXFRM): Fix alloca accounting.

2011-07-19  Ulrich Drepper  <drepper@gmail.com>

	* nscd/nscd.c (termination_handler): Don't do anything for a database
	if it has not yet been initialized.

2011-07-18  Ulrich Drepper  <drepper@gmail.com>

	* sysdeps/unix/sysv/linux/bits/sched.h (__CPU_EQUAL_S): Fix a typo.

2011-07-15  Marek Polacek  <mpolacek@redhat.com>

	* bits/sched.h (__CPU_EQUAL_S): Fix a typo.

2011-07-18  Ulrich Drepper  <drepper@gmail.com>

	* po/nl.po: Update from translation team.
	* po/sv.po: Likewise.

2011-07-16  Roland McGrath  <roland@hack.frob.com>

	* sysdeps/i386/Makefile: Never use -mpreferred-stack-boundary=2,
	now disallowed by GCC.

	* configure.in (use-default-link): Default to yes if a test -shared
	link meets our qualifications.
	* configure: Regenerated.

	* config.make.in (output-format): New variable.
	* configure.in: Check for ld --print-output-format support.
	* configure: Regenerated.
	* Makerules ($(common-objpfx)format.lds)
	[$(output-format) != unknown]: Just use $(output-format),
	instead of the linker-script munging.

2011-07-14  Roland McGrath  <roland@hack.frob.com>

	* Makefile ($(common-objpfx)linkobj/libc.so): Use $(shlib-lds) instead
	of $(common-objpfx)shlib.lds.
	* elf/Makefile ($(objpfx)sotruss-lib.so): Likewise.

	* sysdeps/i386/i686/multiarch/strstr-c.c (libc_hidden_builtin_def):
	Conditionalize redefinition on [SHARED && DO_VERSIONING && !NO_HIDDEN].

	* configure.in (-z relro check): Adjust test code to add a large
	writable data section after it.
	* configure: Regenerated.

2011-07-11  Roland McGrath  <roland@hack.frob.com>

	* configure.in (-z relro check): Fix test code to make the variable
	truly const.
	* configure: Regenerated.

2011-07-11  Ulrich Drepper  <drepper@gmail.com>

	* nscd/nscd.h (struct traced_file): Define.
	(struct database_dyn): Remove inotify_descr, reset_res, and filename
	elements.  Add traced_files.
	(inotify_fd): Declare.
	(register_traced_file): Declare.
	* nscd/connections.c (dbs): Remove reset_res and filename initializers.
	(inotify_fd): Export.
	(resolv_conf_descr): Remove.
	(nscd_init): Move inotify descriptor creation to main.
	Don't register files for notification here.
	(register_traced_file): New function.
	(invalidate_cache): Don't use reset_res to determine whether to call
	res_init, go through the list of registered files.
	(main_loop_poll): The inotify descriptors are now stored in the
	structures for the traced files.
	(main_loop_epoll): Likewise
	* nscd/nscd.c (main): Create inotify socket here.  Pass extra argument
	to __nss_disable_nscd.
	* nscd/cache.c (prune_cache): There is no single inotify descriptor
	for a database anymore.  Check the records for all the registered
	files instead.
	* nss/Makefile (libnss_files-routines): Add files-init.
	(libnss_db-routines): Add db-init.
	* nss/Versions [libnss_files] (GLIBC_PRIVATE): Add _nss_files_init.
	[libnss_db] (GLIBC_PRIVATE): Add _nss_db_init.
	* nss/nss_db/db-init.c: New file.
	* nss/nss_files/files-init.c: New file.
	* nss/nsswitch.c (nss_load_library): New function.  Broken out of
	__nss_lookup_function.
	(__nss_lookup_function): Call nss_load_library.
	(nss_load_all_libraries): New function.
	(__nss_disable_nscd): Take parameter with callback function for files
	to register.  Set is_nscd.  Load all the DSOs for the NSS modules
	used for the cached services.
	* nss/nsswitch.h (__nss_disable_nscd): Adjust prototype.
	* sysdeps/unix/sysv/linux/Makefile [subdir=nscd]: Pass the various -D
	options for features to all the files in nscd.

	* nss/nsswitch.c (nss_parse_file): Add missing fclose.

2011-07-10  Roland McGrath  <roland@hack.frob.com>

	* csu/elf-init.c (__libc_csu_init): Comment typo.

2011-07-09  Ulrich Drepper  <drepper@gmail.com>

	* po/pl.po: Update from translation team.
	* po/ja.po: Likewise.
	* po/ru.po: Likewise.
	* po/ko.po: Likewise.
	* po/fr.po: Likewise.

2011-07-09  Roland McGrath  <roland@hack.frob.com>

	* configure.in (.ctors/.dtors header and trailer check):
	Use an empirical test on a built program.
	* configure: Regenerated.

	* configure.in (-z relro check): Use an empirical test on a built DSO.
	Detect, but do not require, on ia64.
	* configure: Regenerated.

	* configure.in (READELF): Find it with AC_CHECK_TOOL.
	Update tests that use readelf to use $READELF instead.
	* configure: Regenerated.

2011-07-08  Ulrich Drepper  <drepper@gmail.com>

	* malloc/hooks.c (memalign_check): Avoid using checked_request2size
	if the result is not used.

2011-07-05  Andreas Jaeger  <aj@suse.de>

	[BZ#9696]
	* stdlib/tst-strtod.c: Add testcase.

2011-07-07  Ulrich Drepper  <drepper@gmail.com>

	* sysdeps/unix/sysv/linux/pathconf.c (distinguish_extX): New function.
	(__statfs_link_max): Use it to distinguish between ext2/3 and ext4.
	The latter has a higher limit.  Take additional parameter to pass to
	the new function.
	(__pathconf): Pass file to __statfs_link_max.
	* sysdeps/unix/sysv/linux/fpathconf.c (__fpathconf): Pass fd to
	__statfs_link_max.
	* sysdeps/unix/sysv/linux/pathconf.h: Adjust prototype of
	__statfs_link_max.

	[BZ #12868]
	* sysdeps/unix/sysv/linux/linux_fsinfo.h: Define Lustre constants.
	* sysdeps/unix/sysv/linux/internal_statvfs.c (__statvfs_getflags):
	Handle Lustre.
	* sysdeps/unix/sysv/linux/pathconf.c (__statfs_link_max): Likewise.
	(__statfs_filesize_max): Likewise.
	Patch mostly by Andreas Dilger <adilger@whamcloud.com>.

2011-07-05  Andreas Jaeger  <aj@suse.de>

	* resolv/res_comp.c (dn_skipname): Remove unused variable.

2011-07-06  Marek Polacek  <mpolacek@redhat.com>

	* nis/nss_nisplus/nisplus-spwd.c (_nss_nisplus_setspent): Honour the
	`status' variable.
	* nis/nss_nisplus/nisplus-ethers.c (_nss_nisplus_setetherent):
	Likewise.

2011-07-04  H.J. Lu  <hongjiu.lu@intel.com>

	* Makefile (strop-tests): Add strncat.
	* string/test-strncat.c: New file.

2011-06-30  Marek Polacek  <mpolacek@redhat.com>

	* iconvdata/johab.c: Don't inline `johab_sym_hanja_to_ucs' function.

2011-06-21  Andreas Jaeger  <aj@suse.de>

	* sysdeps/s390/s390-64/Makefile ($(inst_gconvdir)/gconv-modules):
	Copy rule from iconvdata/Makefile.

2011-07-06  Ulrich Drepper  <drepper@gmail.com>

	[BZ #12922]
	* posix/getopt.c (_getopt_internal_r): When "W;" is in short options
	but no long options are defined, just return 'W'.

2011-06-22  Marek Polacek  <mpolacek@redhat.com>

	[BZ #9696]
	* stdlib/strtod_l.c (round_and_return): Set ERANGE instead of EDOM.

2011-07-06  Ulrich Drepper  <drepper@gmail.com>

	* inet/getnetgrent_r.c (internal_getnetgrent_r): Fix check for known
	netgroups to read.
	(innetgr): Likewise.

2011-07-05  Roland McGrath  <roland@hack.frob.com>

	* config.make.in (install_root): Default to $(DESTDIR).

2011-07-05  Ulrich Drepper  <drepper@gmail.com>

	* nscd/nscd_getserv_r.c (nscd_getserv_r): Add cast to avoid warning.

2011-07-02  Roland McGrath  <roland@hack.frob.com>

	* Makerules ($(common-objpfx)format.lds): Fail if result is empty.

	* Makefile ($(common-objpfx)testrun.sh): Generate to work relative to
	containing directory rather than embedding absolute directory names.

	* scripts/check-local-headers.sh: Rewritten using awk.
	Match by word, not by line.  Print error messages for matches.
	* Makefile ($(objpfx)check-local-headers.out): Pass AWK in to it.

	* Makerules [shlib-lds-flags empty]:
	($(common-objpfx)libc_pic.opts): New target.
	($(common-objpfx)libc_pic.os.clean): New target.
	($(common-objpfx)libc.so): Link it instead of libc_pic.os.

	* config.make.in (OBJCOPY): New variable.
	* aclocal.m4 (LIBC_PROG_BINUTILS): Substitute OBJCOPY too.
	* configure: Regenerated.

	* config.make.in (use-default-link): New variable.
	* configure.in (use_default_link): Grok --with-default-link to set it.
	* configure: Regenerated.
	* Makerules [$(elf) = yes] [$(use-default-link) = yes]:
	(shlib-lds, shlib-lds-flags): Define to empty.

	* Makerules (shlib-lds): New variable.
	(shlib-lds-flags): New variable.
	(build-shlib, build-moduile, build-module-asneeded): Use it.
	($(common-objpfx)libc.so): Use $(shlib-lds).
	($(extra-modules-build:%=$(objpfx)%.so)): Likewise.
	* iconvdata/extra-module.mk ($(objpfx)$(mod).so): Likewise.

	* elf/dynamic-link.h (elf_get_dynamic_info): Make asserts accept
	DT_FLAGS/DT_FLAGS_1 with zero flags.

	* elf/Makefile ($(objpfx)ld.so): Use -defsym=_begin=0 instead of
	linker script munging.

2011-07-02  Ulrich Drepper  <drepper@gmail.com>

	* crypt/sha512.h (struct sha512_ctx): Add union to access total also
	as 128-bit value.
	* crypt/sha512.c (sha512_process_block): Perform total addition using
	128-bit if possible.
	(__sha512_finish_ctx): Likewise.
	* crypt/sha256.h (struct sha256_ctx): Add union to access total also
	as 64-bit value.
	* crypt/sha256.c (SWAP64): Define.
	(sha256_process_block): Perform total addition using 64-bit if
	possible.
	(__sha256_finish_ctx): Likewise.

2011-07-01  Ulrich Drepper  <drepper@gmail.com>

	* nscd/pwdcache.c (cache_addpw): Cleanup.  Add branch prediction.
	* nscd/initgrcache.c (addinitgroupsX): Likewise.
	* nscd/hstcache.c (cache_addhst): Likewise.
	* nscd/grpcache.c (cache_addgr): Likewise.
	* nscd/aicache.c (addhstaiX): Likewise
	* nscd/servicescache.c (cache_addserv): Handle zero negtimeout.

2011-07-01  Thorsten Kukuk  <kukuk@suse.de>

	* nscd/pwdcache.c (cache_addpw): Handle zero negtimeout.
	* nscd/initgrcache.c (addinitgroupsX): Likewise.
	* nscd/hstcache.c (cache_addhst): Likewise.
	* nscd/grpcache.c (cache_addgr): Likewise.
	* nscd/aicache.c (addhstaiX): Likewise

2011-07-01  Andreas Schwab  <schwab@redhat.com>

	* nis/nss_compat/compat-pwd.c (getpwent_next_nss_netgr): Query NIS
	domain only when needed.

2011-06-30  Andreas Schwab  <schwab@redhat.com>

	* sysdeps/posix/getaddrinfo.c (gaih_inet): Make sure RES_USE_INET6
	is always restored.

2011-06-29  Ulrich Drepper  <drepper@gmail.com>

	* nscd/grpcache.c (cache_addgr): Don't write notfound reply if we
	are re-adding the entry.
	* nscd/servicescache.c (cache_addserv): Likewise.

2011-06-30  Aurelien Jarno  <aurelien@aurel32.net>

	* sysdeps/generic/dl-irel.h: fix protection against multiple
	inclusions.
	* sysdeps/generic/dl-irel.h (elf_ifunc_invoke): New.

2011-06-28  Ulrich Drepper  <drepper@gmail.com>

	[BZ #12935]
	* malloc/memusage.sh: Fix quoting in message.
	* debug/xtrace.sh: Likewise.

	* configure.in: Remove support for --experimental-malloc option, make
	it the default.
	* config.make.in: Likewise.
	* malloc/Makefile: Likewise.

2011-06-27  Andreas Schwab  <schwab@redhat.com>

	* iconvdata/gb18030.c (BODY for TO_LOOP): Fix encoding of non-BMP
	two-byte characters.

2011-06-27  Roland McGrath  <roland@hack.frob.com>

	* configure.in (NO_CTORS_DTORS_SECTIONS): Give this check its own
	AC_CACHE_CHECK invocation.
	* configure: Regenerated.

	* elf/soinit.c (__CTOR_LIST__, __DTOR_LIST__): Add used attribute.

2011-06-27  Ulrich Drepper  <drepper@gmail.com>

	[BZ #12350]
	* nscd/aicache.c (addhstaiX):  Restore only RES_USE_INET6
	bit from old_res_options.

	* sysdeps/unix/sysv/linux/Makefile (CFLAGS-servicescache.c): Define.

	* inet/getnetgrent_r.c (innetgr): Minimal cleanup, use correct return
	value type for setfct.

2011-06-23  H.J. Lu  <hongjiu.lu@intel.com>

	* sysdeps/unix/sysv/linux/getsysstats.c (__get_nprocs): Use
	__gettimeofday instead of gettimeofday.

2011-06-26  Ulrich Drepper  <drepper@gmail.com>

	* elf/Makefile (all-built-dso): No need to check linkobj/libc.so.

2011-06-24  H.J. Lu  <hongjiu.lu@intel.com>

	* sysdeps/i386/i686/multiarch/strcpy-sse2.S (RETURN): Fix a typo.

	* sysdeps/i386/i686/multiarch/strcpy-ssse3.S: Correct unwind
	info.

2011-06-22  H.J. Lu  <hongjiu.lu@intel.com>

	* sysdeps/x86_64/multiarch/Makefile (sysdep_routines): Add
	strcpy-ssse3 strncpy-ssse3 stpcpy-ssse3 stpncpy-ssse3
	strcpy-sse2-unaligned strncpy-sse2-unaligned
	stpcpy-sse2-unaligned stpncpy-sse2-unaligned.
	* sysdeps/x86_64/multiarch/stpcpy-sse2-unaligned.S: New file.
	* sysdeps/x86_64/multiarch/stpcpy-ssse3.S: New file.
	* sysdeps/x86_64/multiarch/stpncpy-sse2-unaligned.S: New file.
	* sysdeps/x86_64/multiarch/stpncpy-ssse3.S: New file.
	* sysdeps/x86_64/multiarch/strcpy-sse2-unaligned.S: New file.
	* sysdeps/x86_64/multiarch/strcpy-ssse3.S: New file.
	* sysdeps/x86_64/multiarch/strncpy-sse2-unaligned.S: New file.
	* sysdeps/x86_64/multiarch/strncpy-ssse3.S: New file.
	* sysdeps/x86_64/multiarch/strcpy.S: Remove strcpy with SSSE3.
	(STRCPY): Support SSE2 and SSSE3 versions.

2011-06-24  Ulrich Drepper  <drepper@gmail.com>

	[BZ #12874]
	* sysdeps/unix/sysv/linux/Makefile (CFLAGS-tst-writev.c): Define.
	* sysdeps/wordsize-64/tst-writev.c: Work around problem with 2.6.38+
	kernels which artificially limit size of requests.

2011-06-22  H.J. Lu  <hongjiu.lu@intel.com>

	* sysdeps/i386/i686/multiarch/Makefile (sysdep_routines): Add
	strncpy-c strcpy-ssse3 strncpy-ssse3 stpcpy-ssse3 stpncpy-ssse3
	strcpy-sse2 strncpy-sse2 stpcpy-sse2 stpncpy-sse2.
	* sysdeps/i386/i686/multiarch/stpcpy-sse2.S: New file.
	* sysdeps/i386/i686/multiarch/stpcpy-ssse3.S: New file.
	* sysdeps/i386/i686/multiarch/stpncpy-sse2.S: New file.
	* sysdeps/i386/i686/multiarch/stpncpy-ssse3.S: New file.
	* sysdeps/i386/i686/multiarch/stpncpy.S : New file.
	* sysdeps/i386/i686/multiarch/strcpy-sse2.S : New file.
	* sysdeps/i386/i686/multiarch/strcpy-ssse3.S: New file.
	* sysdeps/i386/i686/multiarch/strcpy.S: New file.
	* sysdeps/i386/i686/multiarch/strncpy-c.c: New file.
	* sysdeps/i386/i686/multiarch/strncpy-sse2.S: New file.
	* sysdeps/i386/i686/multiarch/strncpy-ssse3.S: New file.
	* sysdeps/i386/i686/multiarch/strncpy.S: New file.
	* sysdeps/x86_64/multiarch/init-arch.c (__init_cpu_features):
	Enable unaligned load optimization for Intel Core i3, i5 and i7
	processors.
	* sysdeps/x86_64/multiarch/init-arch.h (bit_Fast_Unaligned_Load):
	Define.
	(index_Fast_Unaligned_Load): Define.
	(HAS_FAST_UNALIGNED_LOAD): Define.

2011-06-23  Marek Polacek  <mpolacek@redhat.com>

	* nss/nss_db/db-open.c: Include <unistd.h> for read declaration.

2011-06-22  Ulrich Drepper  <drepper@gmail.com>

	[BZ #12907]
	* sysdeps/posix/getaddrinfo.c (getaddrinfo): Avoid calling __check_pf
	until it is clear that the information is realy needed.
	Patch mostly by David Hanisch <david.hanisch@nsn.com>.

2011-06-22  Andreas Schwab  <schwab@redhat.com>

	* sysdeps/posix/getaddrinfo.c (gaih_inet): Fix last change.

2011-06-22  Ulrich Drepper  <drepper@gmail.com>

	* sysdeps/unix/sysv/linux/getsysstats.c (__get_nprocs): Use
	/sys/devices/system/cpu/online if it is usable.

	* sysdeps/unix/sysv/linux/getsysstats.c (__get_nprocs): Rate limit
	reading the information from the /proc filesystem to once a second.

2011-06-21  Andreas Jaeger  <aj@suse.de>

	* sysdeps/unix/sysv/linux/bits/sigcontext.h: Fix definition of
	NULL after inclusion of kernel headers.

2011-06-21  Ulrich Drepper  <drepper@gmail.com>

	* nss/nss_db/db-XXX.c (nss_db_setENT): Only set entidx for successful
	calls to internal_setent.

	[BZ #12885]
	* sysdeps/posix/getaddrinfo.c (gaih_inet): When looking up only IPv6
	addresses using gethostbyname4_r ignore IPv4 addresses.

	* sysdeps/posix/getaddrinfo.c (gaih_inet): After the last change the
	branch using gethostbyname2 is only for AF_INET.  Optimize accordingly.

	* inet/getnetgrent_r.c: Use DL_CALL_FCT in several places.

2011-06-20  David S. Miller  <davem@davemloft.net>

	* sysdeps/sparc/sparc32/dl-plt.h: Protect against multiple
	inclusions.
	* sysdeps/sparc/sparc64/dl-plt.h: Likewise.

	* sysdeps/i386/dl-irel.h (elf_ifunc_invoke): New.
	(elf_irel): Use it.
	* sysdeps/powerpc/powerpc32/dl-irel.h: Likewise.
	* sysdeps/powerpc/powerpc64/dl-irel.h: Likewise.
	* sysdeps/sparc/sparc32/dl-irel.h: Likewise.
	* sysdeps/sparc/sparc64/dl-irel.h: Likewise.
	* sysdeps/x86_64/dl-irel.h: Likewise.

	* elf/dl-runtime.c: Use elf_ifunc_invoke.
	* elf/dl-sym.c: Likewise.

2011-06-15  Ulrich Drepper  <drepper@gmail.com>

	* resolv/res_send.c (__libc_res_nsend): Fix typos in last patch.  We
	need to dereference resplen2.

2011-06-14  Andreas Schwab  <schwab@redhat.com>

	* sysdeps/unix/sysv/linux/wordsize-64/dl-fxstatat64.c: New file.

2011-06-15  Ulrich Drepper  <drepper@gmail.com>

	* Makeconfig: Define vardbdir and inst_vardbdir.
	* nss/Makefile: Add rules to install db-Makefile.

	* nss/nss_db/db-XXX.c: Cleanup.

	* nss/Makefile (libnss_db-dbs): Add db-initgroups.
	* nss/Versions [libnss_db]: Add _nss_db_initgroups_dyn for
	GLIBC_PRIVATE.
	* nss/db-Makefile (groups.db): Emit entries for initgroups lookups.
	* nss/makedb.c: Implement -g option to specify that value strings
	are generated and should not be added to table iterated over for
	get*ent calls.
	* nss/nss_db/db-initgroups.c: New file.

	* nss/getent.c: Add support for initgroups lookups through getgrouplist
	interface.

	* grp/initgroups.c (__nss_initgroups_database): Renamed and exported.
	(internal_getgrouplist): Adjust to name change.
	Update use_initgroups_entry if this is not the first call.
	* nss/databases.def: Add initgroups entry.

	* nss/makedb.c (compute_tables): Check result of multiple hash table
	sizes to minimize maximum chain length.

2011-06-14  Ulrich Drepper  <drepper@gmail.com>

	* Versions.def: Add entry for libnss_db.
	* shlib-versions: Likewise.
	* nss/Makefile: Add rules to build libnss_db.
	* nss/Versions: Add libnss_db information.  Organize libnss_files
	entries better.
	* nss/db-Makefile: Add gshadow support.  Change rules for the new
	makedb progra.  Some minor improvements to generate smaller files.
	* nss/nss_db/nss_db.h: Move NSS database header data structures to
	here from...
	* nss/makedb.c: ...here.
	Improve database format to be smaller and require less memory at
	runtime.
	* nss/nss_db/db-XXX.x: Adjust for new database format.  Don't use
	db anymore.
	* nss/nss_db/db-netgrp.c: Likewise.
	* nss/nss_db/db-open.c: Likewise.
	* nss/nss_files/flies-XXX.x: Adjust comments.
	* nss/nss_files/files-ethers.c: Adjust for new DB_LOOKUP definition.
	* nss/nss_files/files-grp.c: Likewise.
	* nss/nss_files/files-hosts.c: Likewise.
	* nss/nss_files/files-network.c: Likewise.
	* nss/nss_files/files-proto.c: Likewise.
	* nss/nss_files/files-pwd.c: Likewise.
	* nss/nss_files/files-rpc.c: Likewise.
	* nss/nss_files/files-service.c: Likewise.
	* nss/nss_files/files-sgrp.c: Likewise.
	* nss/nss_files/files-spwd.c: Likewise.
	* nss/nss_db/db-alias.c: Removed.
	* nss/nss_db/dummy-db.h: Removed.

2011-06-02  Ulrich Drepper  <drepper@gmail.com>

	* nss/makedb.c: Rewritten to not use database library.
	* nss/Makefile: Update to build new makedb program.

2011-06-14  Andreas Jaeger  <aj@suse.de>

	* sysdeps/unix/sysv/linux/check_native.c: Include <string.h> for
	memset declaration.

2011-06-10  Andreas Schwab  <schwab@redhat.com>

	* sysdeps/posix/getaddrinfo.c (gaih_inet): Fix logic allocating
	tmpbuf.

2011-06-10  Roland McGrath  <roland@hack.frob.com>

	* Makerules (shlib.lds): Fail if the linker script comes out empty.
	* elf/Makefile ($(objpfx)ld.so): Likewise.

	* Makefile ($(common-objpfx)linkobj/libc.so): Break long lines with \.
	Don't list ld.so twice in dependencies.

	* posix/bug-regex31.c: Include <stdlib.h>.

	* nscd/hstcache.c (cache_addhst): Remove unused variable.

	* nis/nss_compat/compat-spwd.c
	(getspent_next_nss_netgr): Remove unused variable.
	* nis/nss_compat/compat-pwd.c (getpwent_next_nss_netgr): Likewise.

	* nis/nis_print_group_entry.c (nis_print_group_entry): Fix "Implicit
	nonmembers" output to use the right array.

	* resolv/nss_dns/dns-network.c (getanswer_r): Remove unused variable.

	* elf/dl-open.c (_dl_open): Quash warnings when DL_NNS==1.

	* locale/programs/ld-ctype.c (ctype_read): Remove unused variable.
	* locale/programs/ld-collate.c (add_to_tablewc): Likewise.
	* catgets/gencat.c (read_input_file): Likewise.
	* locale/programs/locarchive.c (enlarge_archive): Likewise.

	* sunrpc/clnt_udp.c (__libc_clntudp_bufcreate): Move DONTBLOCK
	variable definition inside #if's controlling its use.

	* inet/getnetgrent_r.c (innetgr): Remove unused variable.

	* resolv/res_hconf.c (_res_hconf_reorder_addrs): Fix errno restoration.

	* misc/syslog.c (__vsyslog_chk): Remove unused variable.

	* io/fts.c (fts_build): Use if (0 && ...) rather than #if 0 for
	unreachable code.

	* stdio-common/printf_fp.c (___printf_fp): Remove unused variable.

	* configure.in (nss-crypt check): Use AC_LANG_PROGRAM.
	* configure: Regenerated.

	* Makerules: Revert last change.
	* elf/Makefile: Likewise.

2011-06-09  Roland McGrath  <roland@hack.frob.com>

	* Makerules ($(common-objpfx)libc_pic.os): Use -Wl, before -r.
	* elf/Makefile ($(objpfx)librtld.os): Likewise.
	(reloc-link): Likewise.

2011-06-09  Ulrich Drepper  <drepper@gmail.com>

	* elf/Makefile: Add rules to build pldd.
	* elf/pldd.c: New file.
	* elf/pldd-xx.c: New file.

2011-06-07  Ulrich Drepper  <drepper@gmail.com>

	* version.h: Update for 2.15 development version.

2011-06-07  David S. Miller  <davem@davemloft.net>

	* sysdeps/sparc/sparc32/dl-irel.h (elf_irela): Pass dl_hwcap to
	ifuncs.
	* sysdeps/sparc/sparc32/dl-machine.h (elf_machine_rela,
	elf_machine_lazy_rel): Likewise.
	* sysdeps/sparc/sparc64/dl-irel.h (elf_irela): Likewise.
	* sysdeps/sparc/sparc64/dl-machine.h (elf_machine_rela,
	elf_machine_lazy_rel): Likewise.
	* sysdeps/sparc/sparc64/multiarch/memcpy.S (memcpy): Fetch
	dl_hwcap via passed in argument.
	* sysdeps/sparc/sparc64/multiarch/memset.S (memset, bzero):
	Likewise.

2011-06-06  Andreas Krebbel  <Andreas.Krebbel@de.ibm.com>

	* stdlib/longlong.h: Update from GCC.  Fix smul_ppmm for S/390.

2011-06-06  Roland McGrath  <roland@hack.frob.com>

	[BZ #12849]
	* manual/fdl-1.1.texi: New file, verbatim from:
	http://www.gnu.org/licenses/old-licenses/fdl-1.1.texi
	* manual/lgpl-2.1.texi: New file, verbatim from:
	http://www.gnu.org/licenses/old-licenses/lgpl-2.1.texi
	* manual/Makefile (licenses): New variable, list those new file names.
	(texis): Use it.
	(chapters.% top-menu.%): Include $(licenses) with $(appendices).

	* manual/fdl.texi: File removed.
	* manual/lesser.texi: File removed.
	* manual/libc.texinfo (Copying, Documentation License):
	Use new @include file names, put @appendix directive before @include.

2011-06-04  Jakub Jelinek  <jakub@redhat.com>

	[BZ #12841]
	* rt/bits/mqueue2.h (__mq_open_2): Add __THROW.
	(__mq_open_alias): Use __REDIRECT_NTH instead of __REDIRECT.
	(mq_open): Add __NTH.

2011-06-02  H.J. Lu  <hongjiu.lu@intel.com>

	* sysdeps/x86_64/multiarch/init-arch.c (__init_cpu_features):
	Assume Intel Core i3/i5/i7 processor if AVX is available.

2011-05-31  Ulrich Drepper  <drepper@gmail.com>

	* sysdeps/unix/sysv/linux/dl-osinfo.h (_dl_setup_stack_chk_guard): Fix
	typo.

2011-05-31  Andreas Schwab  <schwab@redhat.com>

	* nscd/nscd_getserv_r.c (nscd_getserv_r): Don't free non-malloced
	memory.  Use alloca_account.  Fix memory leak when retrying.

2011-05-31  Ulrich Drepper  <drepper@gmail.com>

	* version.h (RELEASE): Bump for 2.14 release.
	* include/features.h (__GLIBC_MINOR__): Bump to 14.

	* config.make.in (RANLIB): Remove entry.

2011-05-30  Ulrich Drepper  <drepper@gmail.com>

	* po/Makefile (po-sed-cmd): Add ksh to extensions.
	(libc.pot): Work around missing support for .ksh extension in xgettext.

	[BZ #12684]
	* resolv/res_send.c (__libc_res_nsend): Only go to the next name server
	if both request failed.
	(send_dg): In case of server errors clear resplen or *resplen2.

	[BZ #12454]
	* elf/dl-deps.c (_dl_map_object_deps): Run initializer sorting only
	when there are multiple maps.
	* elf/dl-fini.c (_dl_sort_fini): Check for list of one.
	(_dl_fini): Remove test here.

	* elf/rtld.c (dl_main): Don't allow the loader to load itself.

2011-05-29  Ulrich Drepper  <drepper@gmail.com>

	[BZ #12350]
	* sysdeps/posix/getaddrinfo.c (gethosts): Restore only RES_USE_IENT6
	bit from old_res_options.
	(gaih_inet): Likewise.

	[BZ #11099]
	* shadow/sgetspent_r.c (LINE_PARSER): Interpret numeric field values
	as signed.

	* resolv/res_init.c (res_setoptions): Make the code more compact.

	[BZ #11558]
	* resolv/res_init.c (res_setoptions): Recognize use-vc option and
	set RES_USEVC.

	[BZ #11634]
	* elf/Makefile (tests): Don't add tst-audit[67] without working -mavx.

	* malloc/malloc.h: Mark malloc hook variables as deprecated.

	[BZ #11781]
	* malloc/malloc.h: Declare malloc hook variables as volatile.

	* locale/programs/locarchive.c (add_locale_to_archive): Fix typo
	in last patch.

	[BZ #11799]
	* sysdeps/unix/sysv/linux/bits/siginfo.h (SI_USER): Don't mention
	raise in the comment.
	* sysdeps/unix/sysv/linux/s390/bits/siginfo.h: Likewise.
	* sysdeps/unix/sysv/linux/sparc/bits/siginfo.h: Likewise.
	* sysdeps/unix/sysv/linux/ia64/bits/siginfo.h: Likewise.

2011-05-28  Ulrich Drepper  <drepper@gmail.com>

	[BZ #12811]
	* posix/regex_internal.c (build_wcs_buffer): Don't signal we have to
	grow the buffers more if it already has to be sufficient.
	(build_wcs_upper_buffer): Likewise.
	* posix/regexec.c (check_matching): Likewise.
	(clean_state_log_if_needed): Likewise.
	(extend_buffers): Don't enlarge buffers beyond size of the input
	buffer.
	Patches mostly by Emil Wojak <emil@wojak.eu>.
	* posix/bug-regex32.c: New file.
	* posix/Makefile (tests): Add bug-regex32.

	* locale/findlocale.c (_nl_find_locale): Return right away if
	_nl_explode_name failed.
	* locale/programs/locarchive.c (add_locale_to_archive): Likewise.

	* sysdeps/unix/sysv/linux/socketcall.h (SOCKOP_sendmmsg): Define.

	* debug/xtrace.sh: Unify messages.
	* malloc/memusage.sh: Likewise.

	[BZ #12813]
	* sysdeps/unix/sysv/linux/x86_64/init-first.c (__vdso_time): Retrieve
	time symbol from vDSO.  Substitute with vsyscall if not available.
	* sysdeps/unix/sysv/linux/x86_64/time.S [SHARED]: Use
	__vdso_time.

	* sysdeps/unix/sysv/linux/internal_sendmmsg.S: New file.
	* sysdeps/unix/sysv/linux/sendmmsg.c: New file.
	* sysdeps/unix/sysv/linux/Makefile [subdir=socket] (sysdep_routines):
	Add sendmmsg and internal_sendmmsg.
	* sysdeps/unix/sysv/linux/Versions [GLIBC_2.14]: Add sendmmsg.
	* sysdeps/unix/sysv/linux/bits/socket.h: Declare sendmmsg.
	* sysdeps/unix/sysv/linux/kernel-features.h: Define __ASSUME_SENDMMSG.

	* sysdeps/unix/sysv/linux/syscalls.list: Add setns entry.
	* sysdeps/unix/sysv/linux/bits/sched.h: Declare setns.
	* sysdeps/unix/sysv/linux/Versions [GLIBC_2.14]: Add setns.

2011-05-27  Ulrich Drepper  <drepper@gmail.com>

	[BZ #12813]
	* sysdeps/unix/sysv/linux/x86_64/init-first.c (__vdso_getcpu):
	Retrieve getcpu symbol from vDSO.  Substitute with vsyscall if not
	available.
	* sysdeps/unix/sysv/linux/x86_64/sched_getcpu.S [SHARED]: Use
	__vdso_getcpu.

	[BZ #12814]
	* iconvdata/Makefile (tests): Add bug-iconv9.
	* iconvdata/bug-iconv9.c: New file.

2011-05-27  Andreas Schwab  <schwab@redhat.com>

	[BZ #12814]
	* iconvdata/iso-2022-jp.c (BODY): Fix invalid variable shadowing.

2011-05-25  Jakub Jelinek  <jakub@redhat.com>

	* sysdeps/unix/sysv/linux/x86_64/sys/user.h
	(struct user_regs_struct): Change intcs field back to cs.

2011-05-25  Ulrich Drepper  <drepper@gmail.com>

	* po/ja.po: Update from translation team.

2011-05-23  Ulrich Drepper  <drepper@gmail.com>

	[BZ #12795]
	* sysdeps/unix/sysv/linux/bits/resource.h (RLIMIT_RTTIME): Define.
	* sysdeps/unix/sysv/linux/sparc/bits/resource.h: Likewise.

2011-05-20  Andreas Schwab  <schwab@redhat.com>

	* stdlib/longlong.h: Update from GCC.

2011-05-23  Andreas Schwab  <schwab@redhat.com>

	* sysdeps/unix/sysv/linux/ia64/sysconf.c (HAS_CPUCLOCK): Add
	parameter name.
	* sysdeps/unix/sysv/linux/sysconf.c (has_cpuclock, HAS_CPUCLOCK):
	Add parameter name.
	(__sysconf): Pass it down.

2011-05-22  Ulrich Drepper  <drepper@gmail.com>

	[BZ #12671]
	* nis/nss_nis/nis-alias.c (_nss_nis_getaliasbyname_r): Use malloc in
	some situations.
	* nscd/nscd_getserv_r.c (nscd_getserv_r): Likewise.
	* posix/glob.c (glob_in_dir): Take additional parameter alloca_used.
	add in in __libc_use_alloca calls.  Adjust callers.
	(glob): Use malloc in some situations.

	* elf/dl-runtime.c (_dl_profile_fixup): Also store LA_SYMB_NOPLTENTER
	and LA_SYMB_NOPLTEXIT in flags which are passed to pltenter and
	pltexit.

2011-05-21  Ulrich Drepper  <drepper@gmail.com>

	* sysdeps/unix/sysv/linux/bits/time.h: Define CLOCK_REALTIME_ALARM
	and CLOCK_BOOTTIME_ALARM.

	[BZ #12782]
	* string/xpg-strerror.c (__xpg_strerror_r): Fill buffer even if error
	is returned.

	* string/_strerror.c (__strerror_r): Print negative errors as signed
	numbers.

	[BZ #12777]
	* iconvdata/cp1258.c (comp_table_data): Remove entry 0x00A5 0xEC.
	(decomp_table): Change U0385 entry to emit 0xA5 0xEC.
	* iconvdata/CP1258.irreversible: Adjust entry 0xA8EC.

	* configure.in: Fix typo in redirection and correct removal of test
	files in two cases.

	[BZ #12788]
	* locale/setlocale.c (new_composite_name): Fix test to check for
	identical name of all categories.

	[BZ #12792]
	* libio/filedoalloc.c (local_isatty): New function.
	(_IO_file_doallocate): Use local_isatty.
	* stdio-common/perror.c (perror): In case a new stream is used
	forward the stream error.
	* stdio-common/vfprintf.c (ARGCHECK): For read-only streams also set
	error flag.

2011-05-20  Ulrich Drepper  <drepper@gmail.com>

	[BZ #11869]
	* sysdeps/posix/getaddrinfo.c (gaih_inet): Don't unconditionally use
	alloca.
	* include/alloca.h (extend_alloca_account): Define.

	[BZ #11857]
	* posix/regex.h: Fix comments with documentation of user-accessible
	fields after compilation and describe correct free'ing of pattern
	after re_compile_pattern.
	Patch by Reuben Thomas <rrt@sc3d.org>.

2011-05-18  Ryan S. Arnold  <rsa@us.ibm.com>

	* sysdeps/powerpc/powerpc64/Makefile (no-special-regs): Add -mno-vsx
	and -mno-altivec to prevent the compiler from using Altivec and/or
	VSX instructions when the corresponding registers are not available.

2011-05-19  Andreas Schwab  <schwab@redhat.com>

	* grp/compat-initgroups.c (__libc_use_alloca): Don't define.

2011-05-19  Ulrich Drepper  <drepper@gmail.com>

	* libio/freopen.c (freopen): Use __dup2, not dup2.
	* libio/freopen64.c (freopen64): Likewise.

2011-05-17  H.J. Lu  <hongjiu.lu@intel.com>

	[BZ #12775]
	* sysdeps/x86_64/fpu/e_powl.S: Fix a typo.
	* math/Makefile (tests): Add test-powl.
	(CFLAGS-test-powl.c): Define.
	* math/test-powl.c: New file.

2011-05-16  H.J. Lu  <hongjiu.lu@intel.com>

	* fileops.c (_IO_new_file_fopen): Get fd from _IO_fileno.

2011-05-17  Ulrich Drepper  <drepper@gmail.com>

	[BZ #11837]
	* iconvdata/gb18030.c: Update to GB18020-2005.

2011-05-16  Ulrich Drepper  <drepper@gmail.com>

	* posix/regex.h (RE_SYNTAX_AWK, RE_SYNTAX_GNU_AWK,
	RE_SYNTAX_POSIX_AWK): Update to match recent development.
	Patch by Aharon Robbins <arnold@skeeve.com>.

	[BZ #11892]
	* stdlib/putenv.c (putenv): Don't always create copy of the variable
	on the stack.

	[BZ #11895]
	* misc/pselect.c (__pselect): Handle timeout value errors hidden
	through underflows.

	[BZ #12766]
	* misc/error.c (error_at_line): Ensure file_name and old_file_name
	point to strings before performing equality test for error_one_per_line
	mode.

	[BZ #11697]
	* login/programs/pt_chown.c (do_pt_chown): Always call chown.

	[BZ #11820]
	* sysdeps/unix/sysv/linux/x86_64/sys/user.h
	(struct user_fpregs_struct): Avoid __uint*_t types.

	[BZ #6420]
	* malloc/mtrace.c (tr_where): Add additional parameter to point to
	symbol info.  Use it instead of calling _dl_addr locally.
	(lock_and_info): New function.
	(tr_freehook): Call lock_and_info and pass symbol info as additional
	parameter to tr_where.
	(tr_mallochook): Likewise.
	(tr_reallochook): Likewise.
	(tr_memalignhook): Likewise.

	* malloc/mtrace.c: Remove support for USE_MTRACE_FILE.  It is not
	used and couldn't be at all thread-safe.

2011-05-15  Ulrich Drepper  <drepper@gmail.com>

	* libio/freopen.c (freopen): Don't close old file descriptor
	before the new one is opened.  Instead dup the new file descriptor
	to the old one after the new stream is created.
	* libio/freopen64.c (freopen64): Likewise.
	* libio/libio.h: Define _IO_FLAGS2_NOCLOSE and _IO_FLAGS2_CLOEXEC.
	* libio/fileops.c (_IO_new_file_close_it): Handle new
	_IO_FLAGS2_NOCLOSE flag.
	(_IO_new_file_fopen): Set _IO_FLAGS2_CLOEXEC for "e" mode.
	If _IO_file_open didn't set FD_CLOEXEC do it after the call.
	* libio/oldfileops.c (_IO_old_file_close_it): Handle new
	_IO_FLAGS2_NOCLOSE flag.
	* include/unistd.h: Add hidden_proto for dup3.
	Define __have_dup3.
	* io/dup3.c: Define hidden symbol.
	* sysdeps/unix/sysv/linux/kernel-features.h: Define __ASSUME_DUP3.

	[BZ #7101]
	* posix/getopt.c (_getopt_internal_r): List all ambigious possibilities
	when an incomplete long option is used.
	* posix/tst-getopt_long1.c: New file.
	* posix/Makefile (tests): Add tst-getopt_long1.

	[BZ #10138]
	* scripts/config.guess: Update from autoconf-2.68.
	* scripts/config.sub: Likewise.

	[BZ #10157]
	* sysdeps/unix/sysv/linux/sysconf.c (__sysconf): Split out CPUTIME
	tests into ...
	(has_cpuclock): ...this.  New function.
	* sysdeps/unix/sysv/linux/ia64/sysconf.c: Just define HAS_CPUCLOCK
	macro here based on has_cpuclock code.

	[BZ #10149]
	* sysdeps/unix/sysv/linux/dl-osinfo.h (_dl_setup_stack_chk_guard):
	First byte (not low byte) is now always NUL.
	* sysdeps/generic/dl-osinfo.h (_dl_setup_stack_chk_guard): Likewise.

	* sysdeps/unix/sysv/linux/dl-osinfo.h (_dl_setup_stack_chk_guard):
	Use non-cancelable interfaces.

	[BZ #9809]
	* locale/iso-639.def: Add entry for Sorani.

	[BZ #11901]
	* include/stdlib.h: Move include protection to the right place.
	Define abort_msg_s.  Declare __abort_msg with it.
	* stdlib/abort.c (__abort_msg): Adjust type.
	* assert/assert.c (__assert_fail_base): New function.  Majority
	of code from __assert_fail.  Allocate memory for __abort_msg with
	mmap.
	(__assert_fail): Now call __assert_fail_base.
	* assert/assert-perr.c: Remove bulk of implementation.  Use
	__assert_fail_base.
	* include/assert.hL Declare __assert_fail_base.
	* sysdeps/posix/libc_fatal.c: Allocate memory for __abort_msg with
	mmap.
	* sysdeps/unix/sysv/linux/libc_fatal.c: Likewise.

2011-05-14  Ulrich Drepper  <drepper@gmail.com>

	[BZ #11952]
	[BZ #12453]
	* elf/dl-open.c (dl_open_worker): Delay calls to _dl_update_slotinfo
	until all modules are registered in the DTV.
	* elf/Makefile: Add rules to build and run tst-tls19.
	* elf/tst-tls19.c: New file.
	* elf/tst-tls19mod1.c: New file.
	* elf/tst-tls19mod2.c: New file.
	* elf/tst-tls19mod3.c: New file.
	Patch mostly by Martin von Gagern <Martin.vGagern@gmx.net>.

	[BZ #12083]
	* sysdeps/pthread/aio_misc.c (__aio_init): Compute optim.aio_num
	correctly.

	[BZ #12601]
	* iconvdata/cp932.c (BODY to UCS4): Fix incrementing inptr in case of
	two-byte sequence errors.
	* iconvdata/Makefile (tests): Add bug-iconv8.
	* iconvdata/bug-iconv8.c: New file.

	[BZ #12626]
	* sysdeps/generic/elf/backtracesymsfd.c (__backtrace_symbols_fd): Move
	buf2 definition.

	* libio/fileops.c (_IO_new_file_close_it): Initialize write_status.

	[BZ #12432]
	* sysdeps/ia64/backtrace.c (struct trace_reg): Add cfa element.
	(dummy_getcfa): New function.
	(init): Get _Unwind_GetCFA address, use dummy if not found.
	(backtrace_helper): In recursion check, also check whether CFA changes.
	(__backtrace): Completely initialize arg.

	* iconv/loop.c (SINGLE) [STORE_REST]: Add input bytes to bytebuf before
	storing incomplete byte sequence in state object.  Avoid testing for
	guaranteed too small input if we know there is enough data available.

2011-05-11  Andreas Schwab  <schwab@redhat.com>

	* Makeconfig (+link-pie): Indent.
	* Rules (binaries-pie): Define if $(have-fpie) and
	$(build-shared).
	(binaries-shared): Also filter out $(binaries-pie).
	($(addprefix $(objpfx),$(binaries-pie))): New rule.
	* nscd/Makefile (others-pie): Add nscd.
	(LDFLAGS-nscd): Set this instead of relro-LDFLAGS.
	($(objpfx)nscd): Remove command override.
	* login/Makefile (others-pie): Add pt_chown.
	($(objpfx)pt_chown): Remove command override.
	* elf/Makefile: Add PIE tests to tests and tests-pie variables and
	remove command overrides.

2011-05-13  Ulrich Drepper  <drepper@gmail.com>

	* libio/tst_putwc.c: Fix error messages.

	[BZ #12724]
	* libio/fileops.c (_IO_new_file_close_it): Always flush when
	currently writing and seek to current position when not.
	* libio/Makefile (tests): Add bug-fclose1.
	* libio/bug-fclose1.c: New file.

2011-05-12  Ulrich Drepper  <drepper@gmail.com>

	[BZ #12511]
	* elf/dl-lookup.c (enter): Don't test for copy relocation here and
	don't set DF_1_NODELETE here.
	(do_lookup_x): When entering new entry test for copy relocation
	and if necessary set DF_1_NODELETE flag.
	* elf/tst-unique4.cc: New file.
	* elf/tst-unique4.h: New file.
	* elf/tst-unique4lib.cc: New file.
	* elf/Makefile: Add rules to build and run tst-unique4.
	Patch by Piotr Bury <pbury@goahead.com>.

2011-05-11  Ulrich Drepper  <drepper@gmail.com>

	[BZ #12052]
	* sysdeps/posix/spawni.c (__spawni): Fix sched_setscheduler call.

	[BZ #12625]
	* misc/mntent_r.c (addmntent): Flush the stream after the output

	[BZ #12393]
	* elf/dl-load.c (is_trusted_path): Remove unnecessary test.
	(is_trusted_path_normalize): Skip initial colon.  Append slash
	to empty buffer.  Duplicate is_trusted_path code but allow
	constructed patch to be prefix.
	(is_dst): Allow $ORIGIN followed by /.
	(_dl_dst_substitute): Correct clearing of check_for_trusted.
	Correct testing of result of is_trusted_path_normalize
	(decompose_rpath): Fix warning.

2011-05-10  Ulrich Drepper  <drepper@gmail.com>

	[BZ #11257]
	* grp/initgroups.c (internal_getgrouplist): When we found the service
	list through the initgroups entry in nsswitch.conf do not always
	continue on a successful lookup.  Don't always use the
	__nss_group_database value if it is set.
	* nss/nsswitch.conf (initgroups): Change action for successful db
	lookup to continue for compatibility.

2011-05-09  Ulrich Drepper  <drepper@gmail.com>

	[BZ #11532]
	* iconvdata/Makefile: Add rules to build CP770, CP771, CP772, CP773,
	and CP774 modules.
	* iconvdata/gconv-modules: Add entries for CP770, CP771, CP772, CP773,
	and CP774 modules.
	* iconvdata/tst-tables.sh: Likewise.
	* iconvdata/cp770.c: New file.
	* iconvdata/cp771.c: New file.
	* iconvdata/cp772.c: New file.
	* iconvdata/cp773.c: New file.
	* iconvdata/cp774.c: New file.
	* iconvdata/testdata/CP770: New file.
	* iconvdata/testdata/CP770..UTF8: New file.
	* iconvdata/testdata/CP771: New file.
	* iconvdata/testdata/CP771..UTF8: New file.
	* iconvdata/testdata/CP772: New file.
	* iconvdata/testdata/CP772..UTF8: New file.
	* iconvdata/testdata/CP773: New file.
	* iconvdata/testdata/CP773..UTF8: New file.
	* iconvdata/testdata/CP774: New file.
	* iconvdata/testdata/CP774..UTF8: New file.

	* iconvdata/gen-8bit-gap-1.sh: End reading of charmap file at
	END CHARMAP line.
	* iconvdata/gen-8bit-gap.sh: Likewise.
	* iconvdata/gen-8bit.sh: Likewise.

	* locale/iso-639.def: Add ary entry.

	[BZ #11258]
	* locale/C-translit.h.in: Add U20A1 transliteration.

	[BZ #12178]
	* locale/iso-639.def: Add wae entry.
	Patch by Kevin Bortis <bortis@translate-wae.ch>.

	[BZ #12545]
	* locale/programs/localedef.c (construct_output_path): Use ssize_t
	for n.

	[BZ #12711]
	* locale/C-translit.h.in: Add entry for U20B9.
	Patch by pravin.d.s@gmail.com.

2011-05-08  Ulrich Drepper  <drepper@gmail.com>

	[BZ #12713]
	* sysdeps/unix/sysv/linux/getcwd.c: If getcwd syscall report
	ENAMETOOLONG use generic getcwd.
	* sysdeps/posix/getcwd.c: Add support to use openat.  Make usable
	in rtld.  Use *stat64.
	* sysdeps/unix/sysv/linux/Makefile [subdir=elf] (sysdep-rtld-routines):
	Add dl-getcwd, dl-openat64, dl-opendir, dl-fxstatat64.
	* sysdeps/unix/sysv/linux/dl-getcwd.c: New file.
	* sysdeps/unix/sysv/linux/dl-openat64.c: New file.
	* sysdeps/unix/sysv/linux/dl-opendir.c: New file.
	* sysdeps/unix/sysv/linux/dl-fxstat64.c: New file.
	* include/sys/stat.h: Define __fstatat, __lstat64, __fstat64, and
	__fstatat64 macros.
	* include/dirent.h: Add libc_hidden_proto for rewinddir.
	* dirent/rewinddir.c: Add libc_hidden_def.
	* sysdeps/mach/hurd/rewinddir.c: Likewise.
	* sysdeps/unix/rewinddir.c: Likewise.  Don't do locking outside libc.

	* include/dirent.h (__alloc_dir): Add flags parameter.
	* sysdeps/unix/fdopendir.c (__fdopendir): Pass flags to __alloc_dir.
	* sysdeps/unix/opendir.c (__opendir): Pass 0 in new parameter to
	__alloc_dir.
	(__alloc_dir): Take new parameter.  Don't call fcntl for invocations
	from fdopendir if O_CLOEXEC is already set.

2011-03-15  Alan Modra  <amodra@gmail.com>

	* elf/dl-reloc.c (_dl_try_allocate_static_tls <TLS_DTV_AT_TP>): Handle
	l_tls_firstbyte_offset non-zero.  Save padding offset in
	l_tls_firstbyte_offset for later use.
	* elf/dl-close.c (_dl_close_worker <TLS_DTV_AT_TP>): Correct code
	freeing static tls block.

2011-03-05  Jonathan Nieder  <jrnieder@gmail.com>

	* sysdeps/unix/sysv/linux/sys/param.h: Fix an #ifndef __undef_ARG_MAX
	where #ifdef was intended.  The intent is to prevent ARG_MAX from
	being defined by the kernel headers.

2011-05-07  Ulrich Drepper  <drepper@gmail.com>

	[BZ #12734]
	* resolv/resolv.h: Define RES_NOTLDQUERY.
	* resolv/res_init.c (res_setoptions): Recognize no_tld_query and
	no-tld-query and set RES_NOTLDQUERY.
	* resolv/res_debug.c (p_option): Handle RES_NOTLDQUERY.
	* resolv/res_query.c (__libc_res_nsearch): Backport changes from
	modern BIND to search name as TLD unless forbidden.

2011-05-07  Petr Baudis  <pasky@suse.cz>
	    Ulrich Drepper  <drepper@gmail.com>

	[BZ #12393]
	* elf/dl-load.c (fillin_rpath): Move trusted path check...
	(is_trusted_path): ...to here.
	(is_trusted_path_normalize): Wrapper for /../ and /./ normalization.
	(_dl_dst_substitute): Verify expanded $ORIGIN path elements
	using is_trusted_path_normalize() in setuid scripts.

2011-05-06  Paul Pluzhnikov  <ppluzhnikov@google.com>

	* sysdeps/unix/sysv/linux/sys/sysmacros.h: Add missing
	__BEGIN/__END_DECLS.

2011-05-06  Ulrich Drepper  <drepper@gmail.com>

	* nss/nss_files/files-initgroups.c (_nss_files_initgroups_dyn): Return
	NSS_STATUS_NOTFOUND if no record was found.

2011-05-05  Andreas Schwab  <schwab@redhat.com>

	* sunrpc/Makefile (headers): Add rpc/netdb.h.
	(headers-not-in-tirpc): Remove rpc/netdb.h
	* resolv/netdb.h: Revert last change.

2011-05-05  Paul Pluzhnikov  <ppluzhnikov@google.com>

	* Makeconfig (link-libc-static): Use --{start,end}-group to handle
	circular dependency between libgcc.a and libc.a.

2011-05-05  Andreas Schwab  <schwab@redhat.com>

	* resolv/netdb.h: Don't include <rpc/netdb.h>.
	* nis/Makefile: Don't install rpcsvc/*.
	* inet/protocols/timed.h: Include <sys/types.h> and <sys/time.h>
	instead of <rpc/types.h>.
	(MAXHOSTNAMELEN): Define.

2011-05-03  Andreas Schwab  <schwab@redhat.com>

	* elf/ldconfig.c (add_dir): Don't crash on empty path.

2011-04-28  Maciej Babinski  <mbabinski@google.com>

	[BZ #12714]
	* sysdeps/posix/getaddrinfo.c (gaih_inet): Don't bypass
	gethostbyname4_r when IPv6 results are possible.

2011-05-02  Ulrich Drepper  <drepper@gmail.com>

	[BZ #12723]
	* sysdeps/unix/sysv/linux/pathconf.c (__pathconf): Implement
	_PC_PIPE_BUF handling.

2011-04-30  Bruno Haible  <bruno@clisp.org>

	[BZ #12717]
	* conform/data/netdb.h-data (getnameinfo): Make POSIX compliant.
	* resolv/netdb.h (getnameinfo): Change type of flags parameter
	to 'int'.
	* inet/getnameinfo.c (getnameinfo): Likewise.

2011-04-29  Ulrich Drepper  <drepper@gmail.com>

	* grp/initgroups.c (internal_getgrouplist): Prefer initgroups setting
	to groups setting in database lookup.
	* nss/nsswitch.conf: Add initgroups entry.

2011-04-22  Ulrich Drepper  <drepper@gmail.com>

	[BZ #12685]
	* libio/fileops.c (_IO_new_file_fopen): Scan up to 7 bytes of the
	mode string.
	Patch by Eric Blake <eblake@redhat.com>.

2011-04-20  H.J. Lu  <hongjiu.lu@intel.com>

	* sunrpc/Makefile (need-export-routines): Add svc_run.
	(routines): Remove svc_run.
	($(objpfx)thrsvc): Add $(common-objpfx)linkobj/libc.so.
	* sunrpc/clnt_perr.c (clnt_perrno): Export.
	* sunrpc/svc_run.c (svc_run): Likewise.
	* sunrpc/svc_udp.c (svcudp_create): Likewise.

2011-04-21  Ulrich Drepper  <drepper@gmail.com>

	* nss/nss_files/files-initgroups.c (_nss_files_initgroups_dyn): Fix
	problem in reallocation in last patch.

2011-04-20  Ulrich Drepper  <drepper@gmail.com>

	* sunrpc/Makefile: Move inclusion of Rules.

2011-04-19  Ulrich Drepper  <drepper@gmail.com>

	* nss/nss_files/files-initgroups.c: New file.
	* nss/Makefile (libnss_files-routines): Add files-initgroups.
	* nss/Versions (libnss_files) [GLIBC_PRIVATE]: Export
	_nss_files_initgroups_dyn.

2011-03-31  Richard Sandiford  <richard.sandiford@linaro.org>

	* elf/elf.h (R_ARM_IRELATIVE): Define.

2011-04-19  Ulrich Drepper  <drepper@gmail.com>

	* po/ru.po: Update from translation team.

2011-04-17  Ulrich Drepper  <drepper@gmail.com>

	* sunrpc/Makefile ($(rpc-compat-routines.os)): Add before-compile to
	dependencies.

2011-02-06  Mike Frysinger  <vapier@gentoo.org>

	[BZ #12653]
	* sysdeps/i386/i686/multiarch/memcpy-ssse3-rep.S: Only protect
	MEMCPY_CHK with USE_AS_BCOPY ifdef check.
	* sysdeps/i386/i686/multiarch/memcpy-ssse3.S: Likewise.
	* sysdeps/x86_64/multiarch/memcpy-ssse3.S: Likewise.
	* sysdeps/x86_64/multiarch/memcpy-ssse3-back.S: Likewise.

2011-03-28  Andreas Schwab  <schwab@linux-m68k.org>

	* sysdeps/powerpc/powerpc32/power4/strncmp.S: Don't read past
	differing bytes.
	* sysdeps/powerpc/powerpc64/power4/strncmp.S: Likewise.
	* sysdeps/powerpc/powerpc32/power7/strncmp.S: Likewise.
	* sysdeps/powerpc/powerpc64/power7/strncmp.S: Likewise.

2011-04-17  Ulrich Drepper  <drepper@gmail.com>

	[BZ #12420]
	* sysdeps/unix/sysv/linux/x86_64/getcontext.S: Reload context after
	storing it.
	* stdlib/bug-getcontext.c: New file.
	* stdlib/Makefile: Add rules to build and run bug-getcontext.

2011-04-13  Andreas Krebbel  <Andreas.Krebbel@de.ibm.com>

	* sysdeps/s390/s390-64/utf16-utf32-z9.c: Wrap the z9-109
	instructions into .machine "z9-109".
	* sysdeps/s390/s390-64/utf8-utf16-z9.c: Likewise.
	* sysdeps/s390/s390-64/utf8-utf32-z9.c: Likewise.

2011-04-11  Andreas Krebbel  <Andreas.Krebbel@de.ibm.com>

	* sysdeps/s390/s390-32/elf/start.S (_start): Skip extra zeroes
	between environment variables and auxiliary vector.

2011-04-16  Ulrich Drepper  <drepper@gmail.com>

	* Makefile: Add rules to build linkobj/libc.so.
	* include/libc-symbols.h: Define libc_hidden_nolink.
	* include/rpc/auth.h: Mark functions which are to be hidden.
	* include/rpc/auth_des.h: Likewise.
	* include/rpc/auth_unix.h: Likewise.
	* include/rpc/clnt.h: Likewise.
	* include/rpc/des_crypt.h: Likewise.
	* include/rpc/key_prot.h: Likewise.
	* include/rpc/pmap_clnt.h: Likewise.
	* include/rpc/pmap_prot.h: Likewise.
	* include/rpc/pmap_rmt.h: Likewise.
	* include/rpc/rpc_msg.h: Likewise.
	* include/rpc/svc.h: Likewise.
	* include/rpc/svc_auth.h: Likewise.
	* include/rpc/xdr.h: Likewise.
	* nis/Makefile: Link all DSOs against linkobj/libc.so.
	* nss/Makefile: Likewise.
	* sunrpc/Makefile: Don't install headers.  Build library with normal
	entry points.  Don't build rpcinfo.  Link RPC tests appropriately.
	* sunrpc/auth_des.c: Hide exported symbols by default, export some
	for the compat linking library.  Remove use of INTDEF/INTUSE.
	* sunrpc/auth_none.c: Likewise.
	* sunrpc/auth_unix.c: Likewise.
	* sunrpc/authdes_prot.c: Likewise.
	* sunrpc/authuxprot.c: Likewise.
	* sunrpc/clnt_gen.c: Likewise.
	* sunrpc/clnt_perr.c: Likewise.
	* sunrpc/clnt_raw.c: Likewise.
	* sunrpc/clnt_simp.c: Likewise.
	* sunrpc/clnt_tcp.c: Likewise.
	* sunrpc/clnt_udp.c: Likewise.
	* sunrpc/clnt_unix.c: Likewise.
	* sunrpc/des_crypt.c: Likewise.
	* sunrpc/des_soft.c: Likewise.
	* sunrpc/get_myaddr.c: Likewise.
	* sunrpc/key_call.c: Likewise.
	* sunrpc/key_prot.c: Likewise.
	* sunrpc/netname.c: Likewise.
	* sunrpc/pm_getmaps.c: Likewise.
	* sunrpc/pm_getport.c: Likewise.
	* sunrpc/pmap_clnt.c: Likewise.
	* sunrpc/pmap_prot.c: Likewise.
	* sunrpc/pmap_prot2.c: Likewise.
	* sunrpc/pmap_rmt.c: Likewise.
	* sunrpc/publickey.c: Likewise.
	* sunrpc/rpc_cmsg.c: Likewise.
	* sunrpc/rpc_common.c: Likewise.
	* sunrpc/rpc_dtable.c: Likewise.
	* sunrpc/rpc_prot.c: Likewise.
	* sunrpc/rpc_thread.c: Likewise.
	* sunrpc/rtime.c: Likewise.
	* sunrpc/svc.c: Likewise.
	* sunrpc/svc_auth.c: Likewise.
	* sunrpc/svc_authux.c: Likewise.
	* sunrpc/svc_raw.c: Likewise.
	* sunrpc/svc_run.c: Likewise.
	* sunrpc/svc_simple.c: Likewise.
	* sunrpc/svc_tcp.c: Likewise.
	* sunrpc/svc_udp.c: Likewise.
	* sunrpc/svc_unix.c: Likewise.
	* sunrpc/svcauth_des.c: Likewise.
	* sunrpc/xcrypt.c: Likewise.
	* sunrpc/xdr.c: Likewise.
	* sunrpc/xdr_array.c: Likewise.
	* sunrpc/xdr_float.c: Likewise.
	* sunrpc/xdr_intXX_t.c: Likewise.
	* sunrpc/xdr_mem.c: Likewise.
	* sunrpc/xdr_rec.c: Likewise.
	* sunrpc/xdr_ref.c: Likewise.
	* sunrpc/xdr_sizeof.c: Likewise.
	* sunrpc/xdr_stdio.c: Likewise.

2011-04-10  Ulrich Drepper  <drepper@gmail.com>

	[BZ #12650]
	* sysdeps/i386/dl-tls.h: Define TLS_DTV_UNALLOCATED.
	* sysdeps/ia64/dl-tls.h: Likewise.
	* sysdeps/powerpc/dl-tls.h: Likewise.
	* sysdeps/s390/dl-tls.h: Likewise.
	* sysdeps/sh/dl-tls.h: Likewise.
	* sysdeps/sparc/dl-tls.h: Likewise.
	* sysdeps/x86_64/dl-tls.h: Likewise.
	* elf/dl-tls.c: Don't define TLS_DTV_UNALLOCATED here.

2011-03-14  Andreas Schwab  <schwab@redhat.com>

	* elf/dl-load.c (_dl_dst_substitute): When skipping the first
	rpath element also skip the following colon.
	(expand_dynamic_string_token): Add is_path parameter and pass
	down to DL_DST_REQUIRED and _dl_dst_substitute.
	(decompose_rpath): Call expand_dynamic_string_token with
	non-zero is_path.  Ignore empty rpaths.
	(_dl_map_object_from_fd): Call expand_dynamic_string_token
	with zero is_path.

2011-04-08  Andreas Schwab  <schwab@linux-m68k.org>

	* sysdeps/unix/sysv/linux/powerpc/powerpc64/sync_file_range.c:
	Make cancelable.

2011-04-09  Ulrich Drepper  <drepper@gmail.com>

	[BZ #12655]
	* sysdeps/unix/sysv/linux/sys/syscall.h: Fix comment.
	Patch by Filipe David Manana <fdmanana@apache.org>.

2011-04-07  Andreas Schwab  <schwab@redhat.com>

	* sysdeps/unix/sysv/linux/x86_64/____longjmp_chk.S (CALL_FAIL):
	Maintain aligned stack.
	(CHECK_RSP): Remove unused macro.

2011-04-03  Ulrich Drepper  <drepper@gmail.com>

	* sysdeps/x86_64/cacheinfo.c (intel_02_known): Fix typo in table.
	* sysdeps/unix/sysv/linux/i386/sysconf.c (intel_02_known): Likewise.

2011-04-02  Ulrich Drepper  <drepper@gmail.com>

	* sysdeps/unix/sysv/linux/bits/time.h (CLOCK_BOOTTIME): Define.

	* include/features.h: Mention __USE_XOPEN2K8 in comment.

2011-03-26  H.J. Lu  <hongjiu.lu@intel.com>

	[BZ #12518]
	* sysdeps/x86_64/Versions: Add memcpy to GLIBC_2.14.
	* sysdeps/x86_64/memcpy.S: Provide GLIBC_2_14 memcpy.
	* sysdeps/x86_64/memmove.c: New file.
	* sysdeps/x86_64/multiarch/memcpy.S: Include <shlib-compat.h>.
	(memcpy): Renamed to ...
	(__new_memcpy): This.
	(memcpy): Provide GLIBC_2_14 memcpy.
	* sysdeps/x86_64/multiarch/memmove.c: Include <shlib-compat.h>.
	(memcpy): Provide GLIBC_2_2_5 memcpy.

2011-04-01  Ulrich Drepper  <drepper@gmail.com>

	[BZ #12631]
	* wcsmbs/wchar.h: Make wcpcpy and wcpncpy visible for __USE_XOPEN2K8.

2011-03-30  Andreas Schwab  <schwab@redhat.com>

	* misc/syncfs.c: New file.
	* misc/Makefile (routines): Add syncfs.
	* posix/unistd.h: Declare syncfs.
	* sysdeps/unix/syscalls.list: Add syncfs.

2011-04-01  Andreas Schwab  <schwab@redhat.com>

	* sysdeps/unix/sysv/linux/Versions: Rename open_by_handle to
	open_by_handle_at.
	* sysdeps/unix/sysv/linux/i386/bits/fcntl.h: Likewise.
	* sysdeps/unix/sysv/linux/ia64/bits/fcntl.h: Likewise.
	* sysdeps/unix/sysv/linux/s390/bits/fcntl.h: Likewise.
	* sysdeps/unix/sysv/linux/sh/bits/fcntl.h: Likewise.
	* sysdeps/unix/sysv/linux/sparc/bits/fcntl.h: Likewise.
	* sysdeps/unix/sysv/linux/syscalls.list: Likewise.
	* sysdeps/unix/sysv/linux/x86_64/bits/fcntl.h: Likewise.

2011-04-01  Ulrich Drepper  <drepper@gmail.com>

	* sysdeps/unix/sysv/linux/i386/bits/fcntl.h: Define O_PATH.
	* sysdeps/unix/sysv/linux/ia64/bits/fcntl.h: Likewise.
	* sysdeps/unix/sysv/linux/powerpc/bits/fcntl.h: Likewise.
	* sysdeps/unix/sysv/linux/s390/bits/fcntl.h: Likewise.
	* sysdeps/unix/sysv/linux/sh/bits/fcntl.h: Likewise.
	* sysdeps/unix/sysv/linux/sparc/bits/fcntl.h: Likewise.
	* sysdeps/unix/sysv/linux/x86_64/bits/fcntl.h: Likewise.

	* io/Makefile: Compile fallocate.c, fallocate64.c, and
	sync_file_range.c with -fexceptions.
	* sysdeps/unix/sysv/linux/fallocate.c: Make cancelable.
	* sysdeps/unix/sysv/linux/fallocate64.c: Likewise.
	* sysdeps/unix/sysv/linux/i386/fallocate.c: Likewise.
	* sysdeps/unix/sysv/linux/i386/fallocate64.c: Likewise.
	* sysdeps/unix/sysv/linux/wordsize-64/fallocate.c: Likewise.
	* sysdeps/unix/sysv/linux/sync_file_range.c: Likewise.
	* sysdeps/unix/sysv/linux/wordsize-64/syscalls.list: Mark
	sync_file_range as cancellation point
	* sysdeps/unix/sysv/linux/i386/sync_file_range.c: New file.  This is
	now a wrapper around __call_sync_file_range with cancellation handling.
	* sysdeps/unix/sysv/linux/i386/sync_file_range.S: Renamed to ...
	* sysdeps/unix/sysv/linux/i386/call_sync_file_range.S: ...this.  Change
	function name to __call_sync_file_range.
	* sysdeps/unix/sysv/linux/i386/Makefile [subdir=io] (sysdep_routines):
	Add call_sync_file_range.

2011-04-01  Andreas Schwab  <schwab@redhat.com>

	* sysdeps/unix/sysv/linux/Makefile (sysdep_headers): Add
	bits/timex.h.

2011-04-01  Ulrich Drepper  <drepper@gmail.com>

	* iconv/iconv.h: Fix typo in comment.
	* io/fcntl.h: Likewise.
	* libio/stdio.h: Likewise.
	* posix/spawn.h: Likewise.
	* posix/unistd.h: Likewise.
	* stdlib/stdlib.h: Likewise.
	* time/time.h: Likewise.
	* wcsmbs/wchar.h: Likewise.

	* sysdeps/unix/sysv/linux/Versions [GLIBC_2.14] (name_to_handle_at,
	open_by_handle): Add.
	* sysdeps/unix/sysv/linux/i386/bits/fcntl.h: Define struct file_handle
	and MAX_HANDLE_SZ.  Declare name_to_handle_at and open_by_handle.
	Augment a few comments.
	* sysdeps/unix/sysv/linux/ia64/bits/fcntl.h: Likewise.
	* sysdeps/unix/sysv/linux/s390/bits/fcntl.h: Likewise.
	* sysdeps/unix/sysv/linux/sh/bits/fcntl.h: Likewise.
	* sysdeps/unix/sysv/linux/sparc/bits/fcntl.h: Likewise.
	* sysdeps/unix/sysv/linux/x86_64/bits/fcntl.h: Likewise.
	* sysdeps/unix/sysv/linux/syscalls.list: Add name_to_handle_at and
	open_by_handle.

	* io/fcntl.h (AT_EMPTY_PATH): Define.

2011-03-30  Ulrich Drepper  <drepper@gmail.com>

	* sysdeps/unix/sysv/linux/syscalls.list: Add clock_adjtime.
	* sysdeps/unix/sysv/linux/bits/time.h: New file.
	* sysdeps/unix/sysv/linux/sys/timex.h: Move struct timex definition
	to...
	* sysdeps/unix/sysv/linux/bits/timex.h: ...here.  New file.
	* Versions.def: Add GLIBC_2.14.
	* sysdeps/unix/sysv/linux/Versions [GLIBC_2.14] (clock_adjtime):
	Export.

2011-03-22  Ulrich Drepper  <drepper@gmail.com>

	* sysdeps/unix/sysv/linux/i386/sysconf.c (intel_check_word): Increment
	round counter.
	* sysdeps/x86_64/cacheinfo.c (intel_check_word): Likewise.

2011-03-20  H.J. Lu  <hongjiu.lu@intel.com>

	[BZ #12597]
	* string/test-strncmp.c (do_page_test): New function.
	(check2): Likewise.
	(test_main): Call check2.
	* sysdeps/x86_64/multiarch/strcmp.S: Properly cross page boundary.

2011-03-20  Ulrich Drepper  <drepper@gmail.com>

	[BZ #12587]
	* sysdeps/unix/sysv/linux/i386/sysconf.c (intel_check_word):
	Handle cache information in CPU leaf 4.
	* sysdeps/x86_64/cacheinfo.c (intel_check_word): Likewise.

2011-03-18  Ulrich Drepper  <drepper@gmail.com>

	[BZ #12583]
	* posix/fnmatch.c (fnmatch): Check size of pattern in wide
	character representation.
	Partly based on a patch by Tomas Hoger <thoger@redhat.com>.

2011-03-16  Ryan S. Arnold  <rsa@us.ibm.com>

	* sysdeps/powerpc/powerpc32/power6/fpu/s_isnanf.S (isnanf): Fix
	END(__isnan) to END(__isnanf) to match function entry point/label
	EALIGN(__isnanf,...).

2011-03-10  Jakub Jelinek  <jakub@redhat.com>

	* wcsmbs/wchar.h (wmemcmp): Remove __restrict qualifiers.

2011-03-10  Ulrich Drepper  <drepper@gmail.com>

	[BZ #12510]
	* elf/dl-lookup.c (do_lookup_x): For copy relocations of unique objects
	copy from the symbol referenced in the relocation to initialize the
	used variable.
	Patch by Piotr Bury <pbury@goahead.com>.
	* elf/Makefile: Add rules to build and tst-unique3.
	* include/bits/dlfcn.h: Remove _dl_mcount_wrapper_check declaration.
	* elf/tst-unique3.cc: New file.
	* elf/tst-unique3.h: New file.
	* elf/tst-unique3lib.cc: New file.
	* elf/tst-unique3lib2.cc: New file.

	* elf/Makefile: Don't run tst-execstack* tests of SELinux is enabled.

2011-03-10  Mike Frysinger  <vapier@gentoo.org>

	* sysdeps/sparc/sparc64/elf/configure.in (libc_cv_sparc64_tls): Add
	$LDFLAGS and -nostdlib -nostartfiles to linking step.  Change main
	to _start.

2011-03-06  Ulrich Drepper  <drepper@gmail.com>

	* elf/dl-load.c (_dl_map_object): If we are looking for the first
	to-be-loaded object along a path to loader is ld.so.

2011-03-02  Harsha Jagasia  <harsha.jagasia@amd.com>
	    Ulrich Drepper  <drepper@gmail.com>

	* sysdeps/x86_64/memset.S: After aligning destination, code
	branches to different locations depending on the value of
	misalignment, when multiarch is enabled. Fix this.

2011-03-02  Harsha Jagasia  <harsha.jagasia@amd.com>

	* sysdeps/x86_64/cacheinfo.c (init_cacheinfo):
	Set _x86_64_preferred_memory_instruction for AMD processsors.
	* sysdeps/x86_64/multiarch/init-arch.c (__init_cpu_features):
	Set bit_Prefer_SSE_for_memop for AMD processors.

2011-03-04  Ulrich Drepper  <drepper@gmail.com>

	* libio/fmemopen.c (fmemopen): Optimize a bit.

2011-03-03  Andreas Schwab  <schwab@redhat.com>

	* libio/fmemopen.c (fmemopen): Don't read past end of buffer.

2011-03-03  Roland McGrath  <roland@redhat.com>

	* setjmp/bits/setjmp2.h: Canonicalize comment formatting.

2011-02-28  Aurelien Jarno  <aurelien@aurel32.net>

	* sysdeps/sparc/sparc64/multiarch/memset.S(__bzero): Call
	__bzero_ultra1 instead of __memset_ultra1.

2011-02-23  Andreas Schwab  <schwab@redhat.com>
	    Ulrich Drepper  <drepper@gmail.com>

	[BZ #12509]
	* include/link.h (struct link_map): Add l_orig_initfini.
	* elf/dl-load.c (_dl_map_object_from_fd): Free realname before
	returning unsuccessfully.
	* elf/dl-close.c (_dl_close_worker): If this is the last explicit
	close of a file loaded at startup, restore the original l_initfini
	list.
	* elf/dl-deps.c (_dl_map_object_deps): Don't free old l_initfini
	list, store the pointer.
	* elf/Makefile ($(objpfx)noload-mem): New rule.
	(noload-ENV): Define.
	(tests): Add $(objpfx)noload-mem.
	* elf/noload.c: Include <memcheck.h>.
	(main): Call mtrace.  Close all opened handles.

2011-02-17  Andreas Schwab  <schwab@redhat.com>

	[BZ #12454]
	* elf/dl-deps.c (_dl_map_object_deps): Signal error early when
	dependencies are missing.

2011-02-22  Samuel Thibault  <samuel.thibault@ens-lyon.org>

	Fix __if_freereq crash: Unlike the generic version which uses free,
	Hurd needs munmap.
	* sysdeps/mach/hurd/ifreq.h: New file.

2011-01-27  Petr Baudis  <pasky@suse.cz>
	    Ulrich Drepper  <drepper@gmail.com>

	[BZ 12445]#
	* stdio-common/vfprintf.c (vfprintf): Pass correct newlen
	to extend_alloca().
	* stdio-common/bug23.c: New file.
	* stdio-common/Makefile (tests): Add bug23.

2010-09-28  Andreas Schwab  <schwab@redhat.com>
	    Ulrich Drepper  <drepper@gmail.com>

	[BZ #12489]
	* elf/rtld.c (dl_main): Move setting of GLRO(dl_init_all_dirs)
	before performing relro protection.  At old place add assertion
	to make sure nothing changed.

2011-02-17  Nathan Sidwell  <nathan@codesourcery.com>
	    Glauber de Oliveira Costa  <glommer@gmail.com>

	* elf/elf.h: Add new ARM TLS relocs.

2011-02-16  Ryan S. Arnold  <rsa@us.ibm.com>

	* sysdeps/unix/sysv/linux/powerpc/powerpc64/sysdep.h:
	(INTERNAL_VSYSCALL_NCS INTERNAL_SYSCALL_NCS): Remove erroneous (int)
	cast from r3.
	* sysdeps/wordsize-64/Makefile: New file.  Add tst-writev to
	'tests' variable.
	* sysdeps/wordsize-64/tst-writev.c: New file.

2011-02-15  Ryan S. Arnold  <rsa@us.ibm.com>

	* sysdeps/powerpc/powerpc64/power7/Makefile: New file which adds
	-mno-vsx to the CFLAGS-rtld.c variable to avoid using VSX registers and
	insns in _dl_start to prevent a TOC reference before relocs are
	resolved.

2011-02-15  Ulrich Drepper  <drepper@gmail.com>

	[BZ #12469]
	* Makeconfig: Remove RANLIB definition.
	* Makerules: Don't use RANLIB.
	* aclocal.m4: Remove ranlib test.
	* configure.in: No need to check for ranlib.
	* elf/rtld-Rules: Don't use RANLIB.

2011-02-16  Samuel Thibault  <samuel.thibault@ens-lyon.org>

	* sysdeps/mach/i386/sysdep.h: Add _MACH_I386_SYSDEP_H inclusion
	protection macro.
	* sysdeps/mach/i386/thread_state.h: Add _MACH_I386_THREAD_STATE_H
	inclusion protection macro.

	* stdio-common/psiginfo.c (psiginfo): Check pinfo->si_signo against
	SIGRTMIN and SIGRTMAX and print information in that case only when
	SIGRTMIN is defined.

2011-02-11  Jakub Jelinek  <jakub@redhat.com>

	* stdio-common/printf-parsemb.c (__parse_one_specmb): Handle
	arginfo fn returning -1.

	* stdio-common/_i18n_number.h (_i18n_number_rewrite): Ensure decimal
	and thousands string is zero terminated.

2011-02-03  Andreas Schwab  <schwab@redhat.com>

	* sysdeps/unix/sysv/linux/sparc/bits/socket.h: Sync with
	sysdeps/unix/sysv/linux/bits/socket.h.

2011-01-30  Samuel Thibault  <samuel.thibault@ens-lyon.org>

	* bits/sched.h (__CPU_ZERO, __CPU_SET, __CPU_CLR, __CPU_ISSET)
	(__CPU_COUNT): Remove old macros.
	(__CPU_ZERO_S, __CPU_SET_S, __CPU_CLR_S, __CPU_ISSET_S)
	(__CPU_COUNT, __CPU_EQUAL_S, __CPU_OP_S, __CPU_ALLOC_SIZE)
	(__CPU_ALLOC, __CPU_FREE): Add macros.
	(__sched_cpualloc, __sched_cpufree): Add declarations.

2011-02-05  Ulrich Drepper  <drepper@gmail.com>

	* nscd/nscd-client.h: Define MAX_TIMEOUT_VALUE.
	(struct datahead): Reuse 32 bits of the alignment for a TTL field.
	* nscd/aicache.c (addhstaiX): Return timeout of added value.
	(readdhstai): Return value of addhstaiX call.
	* nscd/grpcache.c (cache_addgr): Return timeout of added value.
	(addgrbyX): Return value returned by cache_addgr.
	(readdgrbyname): Return value returned by addgrbyX.
	(readdgrbygid): Likewise.
	* nscd/pwdcache.c (cache_addpw): Return timeout of added value.
	(addpwbyX): Return value returned by cache_addpw.
	(readdpwbyname): Return value returned by addhstbyX.
	(readdpwbyuid): Likewise.
	* nscd/servicescache.c (cache_addserv): Return timeout of added value.
	(addservbyX): Return value returned by cache_addserv.
	(readdservbyname): Return value returned by addservbyX:
	(readdservbyport): Likewise.
	* nscd/hstcache.c (cache_addhst): Return timeout of added value.
	(addhstbyX): Return value returned by cache_addhst.
	(readdhstbyname): Return value returned by addhstbyX.
	(readdhstbyaddr): Likewise.
	(readdhstbynamev6): Likewise.
	(readdhstbyaddrv6): Likewise.
	* nscd/initgrcache.c (addinitgroupsX): Return timeout of added value.
	(readdinitgroups): Return value returned by addinitgroupsX.
	* nscd/cache.c (readdfcts): Change return value of functions to time_t.
	(prune_cache): Keep track of timeout value of re-added entries.
	* nscd/connections.c (nscd_run_prune): Use MAX_TIMEOUT_VALUE.
	* nscd/nscd.h: Adjust prototypes of readd* functions.

2011-02-04  Roland McGrath  <roland@redhat.com>

	* nis/nis_server.c (nis_servstate): Use the right name for 0.
	(nis_stats): Likewise.
	* nis/nis_modify.c (nis_modify): Likewise.
	* nis/nis_remove.c (nis_remove): Likewise.
	* nis/nis_add.c (nis_add): Likewise.

	* elf/dl-object.c (_dl_new_object): Remove unused variable L.

	* posix/fnmatch_loop.c: Add some consts.

	* sysdeps/x86_64/multiarch/memset-x86-64.S: Add an #undef.

2011-02-02  H.J. Lu  <hongjiu.lu@intel.com>

	[BZ #12460]
	* config.make.in (config-cflags-novzeroupper): Define.
	* configure.in: Substitute libc_cv_cc_novzeroupper.
	* elf/Makefile (AVX-CFLAGS): Define.
	(CFLAGS-tst-audit4.c): Replace -mavx with $(AVX-CFLAGS).
	(CFLAGS-tst-auditmod4a.c): Likewise.
	(CFLAGS-tst-auditmod4b.c): Likewise.
	(CFLAGS-tst-auditmod6b.c): Likewise.
	(CFLAGS-tst-auditmod6c.c): Likewise.
	(CFLAGS-tst-auditmod7b.c): Likewise.
	* sysdeps/i386/configure.in: Check -mno-vzeroupper.

2011-02-02  Ulrich Drepper  <drepper@gmail.com>

	* elf/dl-runtime.c (_dl_call_pltexit): Pass correct address of the
	function to the callback.
	Patch partly by Jiri Olsa <jolsa@redhat.com>.

2011-02-02  Andreas Schwab  <schwab@redhat.com>

	* shadow/sgetspent.c: Check return value of __sgetspent_r instead
	of errno.

2011-01-19  Ulrich Drepper  <drepper@gmail.com>

	[BZ #11724]
	* elf/dl-deps.c (_dl_map_object_deps): Rewrite sorting determining order
	of constructors.
	* elf/dl-fini.c (_dl_sort_fini): Rewrite sorting determining order
	of destructors.
	(_dl_fini): Don't call _dl_sort_fini if there is only one object.

	[BZ #11724]
	* elf/Makefile: Add rules to build and run new test.
	* elf/tst-initorder.c: New file.
	* elf/tst-initorder.exp: New file.
	* elf/tst-initordera1.c: New file.
	* elf/tst-initordera2.c: New file.
	* elf/tst-initordera3.c: New file.
	* elf/tst-initordera4.c: New file.
	* elf/tst-initorderb1.c: New file.
	* elf/tst-initorderb2.c: New file.
	* elf/tst-order-a1.c: New file.
	* elf/tst-order-a2.c: New file.
	* elf/tst-order-a3.c: New file.
	* elf/tst-order-a4.c: New file.
	* elf/tst-order-b1.c: New file.
	* elf/tst-order-b2.c: New file.
	* elf/tst-order-main.c: New file.
	New test case by George Gensure <werkt0@gmail.com>.

2010-10-01  Andreas Schwab  <schwab@redhat.com>

	* sysdeps/posix/getaddrinfo.c (gaih_inet): Don't discard result of
	decoding ACE if AI_CANONIDN.

2011-01-18  Ulrich Drepper  <drepper@gmail.com>

	* elf/Makefile: Build IFUNC tests unless multi-arch = no.

2011-01-17  Ulrich Drepper  <drepper@gmail.com>

	* version.h (RELEASE): Bump for 2.13 release.
	* include/features.h: (__GLIBC_MINOR__): Bump to 13.

	* io/fcntl.h: Define AT_NO_AUTOMOUNT.

	* sysdeps/unix/sysv/linux/i386/bits/mman.h: Define MADV_HUGEPAGE and
	MADV_NOHUGEPAGE.
	* sysdeps/unix/sysv/linux/ia64/bits/mman.h: Likewise.
	* sysdeps/unix/sysv/linux/powerpc/bits/mman.h: Likewise.
	* sysdeps/unix/sysv/linux/s390/bits/mman.h: Likewise.
	* sysdeps/unix/sysv/linux/sh/bits/mman.h: Likewise.
	* sysdeps/unix/sysv/linux/sparc/bits/mman.h: Likewise.
	* sysdeps/unix/sysv/linux/x86_64/bits/mman.h: Likewise.

	* posix/getconf.c: Update copyright year.
	* catgets/gencat.c: Likewise.
	* csu/version.c: Likewise.
	* debug/catchsegv.sh: Likewise.
	* debug/xtrace.sh: Likewise.
	* elf/ldconfig.c: Likewise.
	* elf/ldd.bash.in: Likewise.
	* elf/sprof.c (print_version): Likewise.
	* iconv/iconv_prog.c: Likewise.
	* iconv/iconvconfig.c: Likewise.
	* locale/programs/locale.c: Likewise.
	* locale/programs/localedef.c: Likewise.
	* malloc/memusage.sh: Likewise.
	* malloc/mtrace.pl: Likewise.
	* nscd/nscd.c (print_version): Likewise.
	* nss/getent.c: Likewise.

	* sysdeps/unix/sysv/linux/bits/socket.h: Define AF_CAIF, AF_ALG,
	PF_CAIF, and PF_ALG.
	* sysdeps/unix/sysv/linux/sparc/bits/socket.h: Likewise.

2011-01-16  Andreas Schwab  <schwab@linux-m68k.org>

	* elf/Makefile (tlsmod17a-modules, tlsmod18a-modules): Define.
	(modules-names): Use them.
	(ifunc-test-modules, ifunc-pie-tests): Define.
	(extra-test-objs): Add tlsmod17a-modules, tlsmod18a-modules,
	tst-pie1, ifunc-test-modules and ifunc-pie-tests objects.
	(test-extras): Likewise.
	($(patsubst %,$(objpfx)%.os,$(tlsmod17a-modules))): Use
	$(compile-command.c).
	($(patsubst %,$(objpfx)%.os,$(tlsmod18a-modules))): Likewise.
	(all-built-dso): Define.
	(check-textrel.out, check-execstack.out): Depend on it.

	* configure.in: Don't override --enable-multi-arch.

2011-01-15  Ulrich Drepper  <drepper@gmail.com>

	[BZ #6812]
	* nscd/hstcache.c (tryagain): Define.
	(cache_addhst): Return tryagain not notfound for temporary errors.
	(addhstbyX): Also set h_errno to TRY_AGAIN when memory allocation
	failed.

2011-01-14  Ulrich Drepper  <drepper@gmail.com>

	[BZ #10563]
	* sysdeps/unix/sysv/linux/i386/setgroups.c: Use INLINE_SETXID_SYSCALL
	to make the syscall.
	* sysdeps/unix/sysv/linux/setgroups.c: New file.

	[BZ #12378]
	* posix/fnmatch_loop.c (FCT): When matching '[' keep track of beginning
	and fall back to matching as normal character if the string ends before
	the matching ']' is found.  This is what POSIX requires.
	* posix/testfnm.c: Adjust test result.
	* posix/globtest.sh: Adjust test result.  Add new test.
	* posix/tst-fnmatch.input: Likewise.
	* posix/tst-fnmatch2.c: Add new test.

2010-12-28  Andreas Schwab  <schwab@linux-m68k.org>

	* elf/Makefile (check-execstack): Revert last change.  Depend on
	check-execstack.h.
	(check-execstack.h): New target.
	(generated): Add check-execstack.h.
	* elf/check-execstack.c: Include "check-execstack.h".
	(main): Revert last change.
	(handle_file): Return zero if GNU_STACK is absent and
	DEFAULT_STACK_PERMS doesn't include PF_X.

2011-01-13  Ulrich Drepper  <drepper@gmail.com>

	* sysdeps/posix/spawni.c (__spawni): Don't fail if close file action
	in child fails because the descriptor is already closed.
	* include/sys/resource.h: Add libc_hidden_proto for getrlimit64.
	* sysdeps/unix/sysv/linux/getrlimit64.c: Add libc_hidden_def.
	* sysdeps/unix/sysv/linux/i386/getrlimit64.c: Likewise.

	[BZ #12397]
	* sysdeps/unix/sysv/linux/mkdirat.c (mkdirat): Fix handling of missing
	syscall.

	[BZ #10484]
	* nss/nss_files/files-hosts.c (HOST_DB_LOOKUP): Handle overflows of
	temporary buffer used to handle multi lookups locally.
	* include/alloca.h: Add libc_hidden_proto for __libc_alloca_cutoff.

2011-01-12  Ulrich Drepper  <drepper@gmail.com>

	* elf/dl-dst.h (DL_DST_REQUIRED): Allow l_origin to be NULL when
	loader is ld.so.

2011-01-10  Paul Pluzhnikov  <ppluzhnikov@google.com>

	* sysdeps/i386/Makefile: stdlib/cxa_finalize.c needs 16-byte stack
	alignment for SSE2.

2011-01-12  Ulrich Drepper  <drepper@gmail.com>

	[BZ #12394]
	* stdio-common/printf_fp.c (__printf_fp): Add more room for grouping
	characters.  When rounding increased number of integer digits recompute
	number of groups.
	* stdio-common/tst-grouping.c: New file.
	* stdio-common/Makefile: Add rules to build and run tst-grouping.

2011-01-09  Ulrich Drepper  <drepper@gmail.com>

	* sysdeps/i386/bits/select.h: Don't use asm code for __FD_SET,
	__FD_CLR, and __FS_ISSET.  gcc generates better code on its own.

	* sysdeps/x86_64/bits/select.h: Mark value of __FD_SET and __FD_CLR as
	void.
	* bits/select.h: Likewise.

2011-01-08  Ulrich Drepper  <drepper@gmail.com>

	* po/ja.po: Update from translation team.

2011-01-04  David S. Miller  <davem@sunset.davemloft.net>

	[BZ #11155]
	* sysdeps/unix/sysv/linux/sparc/sparc64/fxstat.c: Use i386's
	implementation just like for lxstat, fxstatat, et al.

2010-12-27  Jim Meyering  <meyering@redhat.com>

	[BZ #12348]
	* posix/regexec.c (build_trtable): Return failure indication upon
	calloc failure.  Otherwise, re_search_internal could infloop on OOM.

2010-12-25  Ulrich Drepper  <drepper@gmail.com>

	[BZ #12201]
	* sysdeps/unix/sysv/linux/getrlimit64.c: New file.
	* sysdeps/unix/sysv/linux/setrlimit64.c: New file.
	* sysdeps/unix/sysv/linux/i386/getrlimit64.c: Use ../getrlimit64.c.
	* sysdeps/unix/sysv/linux/kernel-features.h: Define __ASSUME_PRLIMIT64.

	[BZ #12207]
	* malloc/malloc.c (do_check_malloc_state): Use fastbin macro.

	[BZ #12204]
	* string/xpg-strerror.c (__xpg_strerror_r): Return error code, not -1.
	* sysdeps/mach/xpg-strerror.c (__xpg_strerror_r): Likewise.

2010-12-15  H.J. Lu  <hongjiu.lu@intel.com>

	* config.h.in (NO_CTORS_DTORS_SECTIONS): Define.
	* configure.in: Define NO_CTORS_DTORS_SECTIONS if linker
	script has SORT_BY_INIT_PRIORITY.
	* elf/sofini.c: Remove `.ctors' and `.dtors' sections if
	NO_CTORS_DTORS_SECTIONS is defined.
	* elf/soinit.c: Likewise.
	* sysdeps/i386/init-first.c: Don't call __libc_global_ctors if
	NO_CTORS_DTORS_SECTIONS is defined.
	* sysdeps/mach/hurd/i386/init-first.c: Likewise.
	* sysdeps/mach/hurd/powerpc/init-first.c: Likewise.
	* sysdeps/sh/init-first.c: Likewise.
	* sysdeps/unix/sysv/linux/init-first.c: Likewise.

2010-12-24  Ulrich Drepper  <drepper@gmail.com>

	* stdio-common/vfprintf.c (vfprintf): If printf handlers are installed
	always use the slow path.

2010-12-15  Ryan S. Arnold  <rsa@us.ibm.com>

	* elf/Makefile: (check-execstack): Replace $(native-compile) with a
	similar rule which adds the sysdep directories to the header search in
	order to pick up the correct platform stackinfo.h.
	* elf/check-execstack.c (main): Check DEFAULT_STACK_PERMS for PF_X and
	perform test if it is, otherwise return successfully without testing.
	* elf/dl-load.c (_dl_map_object_from_fd): Source stack_flags from
	DEFAULT_STACK_PERMS define in stackinfo.h.
	* elf/dl-support.c (_dl_stack_flags): Source from DEFAULT_STACK_PERMS
	defined in stackinfo.h.
	* elf/rtld.c (_dl_starting_up): Source ._dl_stack_flags from
	DEFAULT_STACK_PERMS defined in stackinfo.h.
	* sysdeps/i386/stackinfo.h: Define DEFAULT_STACK_PERMS with PF_X.
	* sysdeps/ia64/stackinfo.h: Likewise.
	* sysdeps/s390/stackinfo.h: Likewise.
	* sysdeps/sh/stackinfo.h: Likewise.
	* sysdeps/sparc/stackinfo.h: Likewise.
	* sysdeps/x86_64/stackinfo.h: Likewise.
	* sysdeps/powerpc/stackinfo.h: Define DEFAULT_STACK_PERMS without
	PF_X for powerpc64.  Retain PF_X for powerpc32.

2010-12-19  Ulrich Drepper  <drepper@gmail.com>

	* sysdeps/unix/readdir_r.c (__READDIR_R): Compute reclen more
	accurately.
	* sysdeps/unix/sysv/linux/wordsize-64/readdir_r.c: Define
	GETDENTS_64BIT_ALIGNED.

2010-12-14  Ulrich Drepper  <dreper@gmail.com>

	* sysdeps/i386/i686/multiarch/strcmp.S: Undo accidental checkin.

2010-12-10  Andreas Schwab  <schwab@redhat.com>

	* wcsmbs/wchar.h (wcpcpy, wcpncpy): Only declare under
	_GNU_SOURCE.

	* wcsmbs/wchar.h (wcpcpy, wcpncpy): Add __restrict.
	* wcsmbs/bits/wchar2.h (__wmemmove_chk_warn, wmemmove, wmemset):
	Remove __restrict.
	(wcscpy, __wcpcpy_chk, __wcpcpy_alias, wcpcpy, wcsncpy, wcpncpy)
	(wcscat, wcsncat, __wcrtomb_chk, wcrtomb): Add __restrict.

2010-12-09  Ulrich Drepper  <drepper@gmail.com>

	[BZ #11655]
	* stdlib/msort.c (qsort_r): Make sure both phys_pages and pagesize
	are initialized.

2010-12-09  Jakub Jelinek  <jakub@redhat.com>

	* string/bits/string3.h (memmove, bcopy): Remove __restrict.

2010-12-03  Ulrich Drepper  <drepper@gmail.com>

	* po/it.po: Update from translation team.

2010-12-01  H.J. Lu  <hongjiu.lu@intel.com>

	* sysdeps/i386/i686/multiarch/strcmp-ssse3.S (STRCMP): Remove
	unused codes.

2010-11-30  Ulrich Drepper  <drepper@gmail.com>

	* sysdeps/i386/fpu/libm-test-ulps: Relax ynf(10,0.75) test expectations.

2010-11-24  Andreas Schwab  <schwab@redhat.com>

	* resolv/nss_dns/dns-host.c (getanswer_r): Don't handle ttl == 0
	specially.
	(gaih_getanswer_slice): Likewise.

2010-10-20  Jakub Jelinek  <jakub@redhat.com>

	* sysdeps/ieee754/ldbl-128/s_fmal.c (__fmal): Fix up inline asm.

2010-05-31  Petr Baudis  <pasky@suse.cz>

	[BZ #11149]
	* elf/ldconfig.c (main): Allow aux_cache_file open()ing to fail
	silently even in the chroot mode.

2010-11-22  Ulrich Drepper  <drepper@gmail.com>

	* nis/nss_compat/compat-initgroups.c (internal_getgrent_r): Optimize
	last patch a bit.  Pretty printing

2010-05-31  Petr Baudis <pasky@suse.cz>

	[BZ #10085]
	* nis/nss_compat/compat-initgroups.c (internal_getgrent_r): Fix
	initialization of skip_initgroups_dyn.

2010-11-19  Ulrich Drepper  <drepper@gmail.com>

	* sysdeps/unix/sysv/linux/i386/bits/mman.h: Define MAP_HUGETLB.
	* sysdeps/unix/sysv/linux/x86_64/bits/mman.h: Likewise.

2010-11-16  Ulrich Drepper  <drepper@gmail.com>

	* sysdeps/unix/sysv/linux/sys/swap.h (SWAP_FLAG_DISCARD): Define.

2010-11-11  Andreas Schwab  <schwab@redhat.com>

	* posix/fnmatch_loop.c (NEW_PATTERN): Fix use of alloca.
	* posix/Makefile (tests): Add $(objpfx)tst-fnmatch-mem.
	(tst-fnmatch-ENV): Set MALLOC_TRACE.
	($(objpfx)tst-fnmatch-mem): New rule.
	(generated): Add tst-fnmatch-mem and tst-fnmatch.mtrace.
	* posix/tst-fnmatch.c (main): Call mtrace.

2010-11-11  H.J. Lu  <hongjiu.lu@intel.com>

	* sysdeps/x86_64/multiarch/init-arch.c (__init_cpu_features):
	Support Intel processor model 6 and model 0x2c.

2010-11-10  Luis Machado  <luisgpm@br.ibm.com>

	* sysdeps/ieee754/ldbl-128ibm/e_sqrtl.c (__ieee754_sqrtl): Force
	  signed comparison.

2010-11-09  H.J. Lu  <hongjiu.lu@intel.com>

	[BZ #12205]
	* string/test-strncasecmp.c (check_result): New function.
	(do_one_test): Use it.
	(check1): New function.
	(test_main): Use it.
	* sysdeps/i386/i686/multiarch/strcmp.S (nibble_ashr_use_sse4_2_exit):
	Support strcasecmp and strncasecmp.

2010-11-08  Ulrich Drepper  <drepper@gmail.com>

	[BZ #12194]
	* sysdeps/i386/bits/byteswap.h: Avoid warning in __bswap_16.
	* sysdeps/x86_64/bits/byteswap.h: Likewise.

2010-11-07  H.J. Lu  <hongjiu.lu@intel.com>

	* sysdeps/x86_64/memset.S: Check USE_MULTIARCH and USE_SSE2 for
	IFUNC support.
	* sysdeps/x86_64/multiarch/Makefile (sysdep_routines): Add
	memset-x86-64.
	* sysdeps/x86_64/multiarch/bzero.S: New file.
	* sysdeps/x86_64/multiarch/cacheinfo.c: New file.
	* sysdeps/x86_64/multiarch/memset-x86-64.S: New file.
	* sysdeps/x86_64/multiarch/memset.S: New file.
	* sysdeps/x86_64/multiarch/memset_chk.S: New file.
	* sysdeps/x86_64/multiarch/init-arch.c (__init_cpu_features):
	Set bit_Prefer_SSE_for_memop for Intel processors.
	* sysdeps/x86_64/multiarch/init-arch.h (bit_Prefer_SSE_for_memop):
	Define.
	(index_Prefer_SSE_for_memop): Define.
	(HAS_PREFER_SSE_FOR_MEMOP): Define.

2010-11-04  Luis Machado  <luisgpm@br.ibm.com>

	* sysdeps/powerpc/powerpc32/power7/mempcpy.S: New file.
	* sysdeps/powerpc/powerpc64/power7/mempcpy.S: New file.

2010-11-03  H.J. Lu  <hongjiu.lu@intel.com>

	[BZ #12191]
	* sysdeps/i386/i686/cacheinfo.c (__x86_64_raw_data_cache_size): New.
	(__x86_64_raw_data_cache_size_half): Likewise.
	(__x86_64_raw_shared_cache_size): Likewise.
	(__x86_64_raw_shared_cache_size_half): Likewise.

	* sysdeps/x86_64/cacheinfo.c (__x86_64_raw_data_cache_size): New.
	(__x86_64_raw_data_cache_size_half): Likewise.
	(__x86_64_raw_shared_cache_size): Likewise.
	(__x86_64_raw_shared_cache_size_half): Likewise.
	(init_cacheinfo): Set __x86_64_raw_data_cache_size,
	__x86_64_raw_data_cache_size_half, __x86_64_raw_shared_cache_size
	and __x86_64_raw_shared_cache_size_half.  Round
	__x86_64_data_cache_size_half, __x86_64_data_cache_size
	__x86_64_shared_cache_size_half and __x86_64_shared_cache_size,
	to multiple of 256 bytes.

2010-11-03  Ulrich Drepper  <drepper@gmail.com>

	[BZ #12167]
	* sysdeps/unix/sysv/linux/ttyname.c (ttyname): Recognize new mangling
	of inacessible symlinks.  Verify result of symlink before returning it.
	* sysdeps/unix/sysv/linux/ttyname_r.c (__ttyname_r): Likewise.
	Patch mostly by Miklos Szeredi <miklos@szeredi.hu>.

2010-10-28  Erich Ritz  <erichritz@gmail.com>

	* math/math.h (isinf): Fix typo in comment.

2010-11-01  Ulrich Drepper  <drepper@gmail.com>

	* po/da.po: Update from translation team.

2010-10-26  Ulrich Drepper  <drepper@gmail.com>

	* elf/rtld.c (dl_main): Move assertion after the point where rtld map
	is added to the list.

2010-10-20  Andreas Krebbel  <Andreas.Krebbel@de.ibm.com>
	    Ulrich Drepper  <drepper@gmail.com>

	* elf/dl-object.c (_dl_new_object): Don't append the new object to
	the global list here.  Move code to...
	(_dl_add_to_namespace_list): ...here.  New function.
	* elf/rtld.c (dl_main): Invoke _dl_add_to_namespace_list.
	* sysdeps/generic/ldsodefs.h (_dl_add_to_namespace_list): Declare.
	* elf/dl-load.c (lose): Don't remove the element from the list.
	(_dl_map_object_from_fd): Invoke _dl_add_to_namespace_list.
	(_dl_map_object): Likewise.

2010-10-25  Ulrich Drepper  <drepper@gmail.com>

	[BZ #12159]
	* sysdeps/x86_64/multiarch/strchr.S: Fix propagation of search byte
	into all bytes of SSE register.
	Patch by Richard Li <richardpku@gmail.com>.

2010-10-24  Ulrich Drepper  <drepper@gmail.com>

	[BZ #12140]
	* malloc/malloc.c (_int_free): Fill correct number of bytes when
	perturbing.

2010-10-20  Michael B. Brutman  <brutman@us.ibm.com>

	* sysdeps/powerpc/dl-procinfo.c: Add support for ppca2 platform
	* sysdeps/powerpc/dl-procinfo.h: Add support for ppca2 platform
	* sysdeps/powerpc/powerpc32/a2/memcpy.S: New file.
	* sysdeps/powerpc/powerpc64/a2/memcpy.S: Likewise.
	* sysdeps/unix/sysv/linux/powerpc/powerpc32/a2/Implies: New
	submachine.
	* sysdeps/unix/sysv/linux/powerpc/powerpc64/a2/Implies: Likewise.

2010-10-22  Andreas Schwab  <schwab@redhat.com>

	* include/dlfcn.h (__RTLD_SECURE): Define.
	* elf/dl-load.c (_dl_map_object): Remove preloaded parameter.  Use
	mode & __RTLD_SECURE instead.
	(open_path): Rename preloaded parameter to secure.
	* sysdeps/generic/ldsodefs.h (_dl_map_object): Adjust declaration.
	* elf/dl-open.c (dl_open_worker): Adjust call to _dl_map_object.
	* elf/dl-deps.c (openaux): Likewise.
	* elf/rtld.c (struct map_args): Remove is_preloaded.
	(map_doit): Don't use it.
	(dl_main): Likewise.
	(do_preload): Use __RTLD_SECURE instead of is_preloaded.
	(dlmopen_doit): Add __RTLD_SECURE to mode bits.

2010-09-09  Andreas Schwab  <schwab@redhat.com>

	* Makeconfig (sysd-rules-patterns): Add rtld-%:rtld-%.
	(sysd-rules-targets): Remove duplicates.
	* elf/rtld-Rules ($(objpfx)rtld-%.os): Add pattern rules with
	rtld-%.$o dependency.

2010-10-18  Andreas Schwab  <schwab@redhat.com>

	* elf/dl-open.c (dl_open_worker): Don't expand DST here, let
	_dl_map_object do it.

2010-10-19  Ulrich Drepper  <drepper@gmail.com>

	* sysdeps/i386/bits/mathdef.h (FP_FAST_FMA): If the GCC 4.6 port has
	fast fma builtins, define the macros in the C99 standard.
	(FP_FAST_FMAF): Likewise.
	(FP_FAST_FMAL): Likewise.
	* sysdeps/x86_64/bits/mathdef.h: Likewise.

	* bits/mathdef.h: Update copyright year.
	* sysdeps/powerpc/bits/mathdef.h: Likewise.

2010-10-19  Michael Meissner  <meissner@linux.vnet.ibm.com>

	* bits/mathdef.h (FP_FAST_FMA): If the GCC 4.6 port has fast fma
	builtins, define the macros in the C99 standard.
	(FP_FAST_FMAF): Likewise.
	(FP_FAST_FMAL): Likewise.
	* sysdeps/powerpc/bits/mathdef.h (FP_FAST_FMA): Define, ppc as
	multiply/add.
	(FP_FAST_FMAF): Likewise.

2010-10-15  Jakub Jelinek  <jakub@redhat.com>

	[BZ #3268]
	* math/libm-test.inc (fma_test): Some new testcases.
	* sysdeps/ieee754/ldbl-128/s_fmal.c: New file.
	* sysdeps/ieee754/ldbl-96/s_fma.c (__fma): Fix fma with finite x and
	y and infinite z.  Do multiplication by C already in long double.
	* sysdeps/ieee754/ldbl-96/s_fmal.c: New file.
	* sysdeps/ieee754/dbl-64/s_fma.c (__fma): Fix fma with finite x and
	y and infinite z.  Do bitwise or of inexact bit into u.d.
	* sysdeps/ieee754/ldbl-64-128/s_fmal.c: New file.
	* sysdeps/i386/fpu/s_fmaf.S: Removed.
	* sysdeps/i386/fpu/s_fma.S: Removed.
	* sysdeps/i386/fpu/s_fmal.S: Removed.

2010-10-16  Jakub Jelinek  <jakub@redhat.com>

	[BZ #3268]
	* math/libm-test.inc (fma_test): Add IEEE quad long double fmal tests.
	* sysdeps/ieee754/ldbl-128/s_fmal.c (__fmal): Ensure a1 + u.d
	computation is not scheduled after fetestexcept.  Fix value
	of minimum denormal long double.

2010-10-14  Jakub Jelinek  <jakub@redhat.com>

	[BZ #3268]
	* math/libm-test.inc (fma_test): Add some more tests.
	* sysdeps/ieee754/dbl-64/s_fma.c (__fma): Handle underflows
	correctly.

2010-10-15  Andreas Schwab  <schwab@redhat.com>

	* scripts/data/localplt-s390-linux-gnu.data: New file.
	* scripts/data/localplt-s390x-linux-gnu.data: New file.

2010-10-13  Jakub Jelinek  <jakub@redhat.com>

	[BZ #3268]
	* math/libm-test.inc (fma_test): Some more fmaf and fma tests.
	* sysdeps/i386/i686/multiarch/s_fma.c: Include ldbl-96 version
	instead of dbl-64.
	* sysdeps/i386/fpu/bits/mathinline.h (fma, fmaf, fmal): Remove
	inlines.
	* sysdeps/ieee754/ldbl-96/s_fma.c: New file.
	* sysdeps/ieee754/dbl-64/s_fma.c (__fma): Fix exponent adjustment
	if one of x and y is very large and the other is subnormal.
	* sysdeps/s390/fpu/s_fmaf.c: New file.
	* sysdeps/s390/fpu/s_fma.c: New file.
	* sysdeps/powerpc/fpu/s_fmaf.S: New file.
	* sysdeps/powerpc/fpu/s_fma.S: New file.
	* sysdeps/powerpc/powerpc32/fpu/s_fma.S: New file.
	* sysdeps/powerpc/powerpc64/fpu/s_fma.S: New file.
	* sysdeps/unix/sysv/linux/s390/fpu/s_fma.c: New file.

2010-10-12  Jakub Jelinek  <jakub@redhat.com>

	[BZ #3268]
	* math/libm-test.inc (fma_test): Add some more fmaf tests, add
	fma tests.
	* sysdeps/ieee754/dbl-64/s_fmaf.c (__fmaf): Fix Inf/Nan check.
	* sysdeps/ieee754/dbl-64/s_fma.c: New file.
	* sysdeps/i386/i686/multiarch/s_fma.c: Include
	sysdeps/ieee754/dbl-64/s_fma.c instead of math/s_fma.c.
	* sysdeps/x86_64/multiarch/s_fma.c: Likewise.
	* sysdeps/ieee754/ldbl-opt/s_fma.c: Likewise.
	* sysdeps/ieee754/ldbl-128/s_fma.c: New file.

2010-10-12  Ulrich Drepper  <drepper@redhat.com>

	[BZ #12078]
	* posix/regcomp.c (parse_branch): One more memory leak plugged.
	* posix/bug-regex31.input: Add test case.

2010-10-11  Ulrich Drepper  <drepper@gmail.com>

	* posix/bug-regex31.c: Rewrite to run multiple tests from stdin.
	* posix/bug-regex31.input: New file.

	[BZ #12078]
	* posix/regcomp.c (parse_branch): Free memory when allocation failed.
	(parse_sub_exp): Fix last change, use postorder.

	* posix/bug-regex31.c: New file.
	* posix/Makefile: Add rules to build and run bug-regex31.

	* posix/regcomp.c (parse_bracket_exp): Add missing re_free calls.

	[BZ #12078]
	* posix/regcomp.c (parse_sub_exp): Free tree data when it is not used.

	[BZ #12108]
	* stdio-common/psiginfo.c (psiginfo): Don't expext SIGRTMIN..SIGRTMAX
	to have entries in sys_siglist.

	[BZ #12093]
	* sysdeps/unix/sysv/linux/check_pf.c (__check_pf): ->ifa_addr might
	be NULL.

2010-10-07  Jakub Jelinek  <jakub@redhat.com>

	[BZ #3268]
	* math/libm-test.inc (fma_test): Add 2 fmaf tests.
	* sysdeps/ieee754/dbl-64/s_fmaf.c: New file.
	* sysdeps/i386/i686/multiarch/s_fmaf.c: Include
	sysdeps/ieee754/dbl-64/s_fmaf.c instead of math/s_fmaf.c.
	* sysdeps/x86_64/multiarch/s_fmaf.c: Likewise.
	* include/fenv.h (feupdateenv, fetestexcept): Add libm_hidden_proto.
	* math/feupdateenv.c (feupdateenv): Add libm_hidden_ver.
	* sysdeps/i386/fpu/feupdateenv.c (feupdateenv): Likewise.
	* sysdeps/powerpc/fpu/feupdateenv.c (feupdateenv): Likewise.
	* sysdeps/x86_64/fpu/feupdateenv.c (feupdateenv): Likewise.
	* sysdeps/sparc/fpu/feupdateenv.c (feupdateenv): Likewise.
	* sysdeps/ia64/fpu/feupdateenv.c (feupdateenv): Add libm_hidden_def.
	* sysdeps/s390/fpu/feupdateenv.c (feupdateenv): Likewise.
	* math/ftestexcept.c (fetestexcept): Likewise.
	* sysdeps/ia64/fpu/ftestexcept.c (fetestexcept): Likewise.
	* sysdeps/i386/fpu/ftestexcept.c (fetestexcept): Likewise.
	* sysdeps/s390/fpu/ftestexcept.c (fetestexcept): Likewise.
	* sysdeps/powerpc/fpu/ftestexcept.c (fetestexcept): Likewise.
	* sysdeps/x86_64/fpu/ftestexcept.c (fetestexcept): Likewise.
	* sysdeps/sparc/fpu/ftestexcept.c (fetestexcept): Likewise.
	* sysdeps/sh/sh4/fpu/ftestexcept.c (fetestexcept): Likewise.

2010-10-11  Ulrich Drepper  <drepper@gmail.com>

	[BZ #12107]
	* stdio-common/psiginfo.c (psiginfo): Terminate all strings with
	newline.

2010-10-06  Ulrich Drepper  <drepper@gmail.com>

	* string/bug-strstr1.c: New file.
	* string/Makefile: Add rules to build and run bug-strstr1.

2010-10-05  Eric Blake  <eblake@redhat.com>

	[BZ #12092]
	* string/str-two-way.h (two_way_long_needle): Always clear memory
	when skipping input due to the shift table.

2010-10-03  Ulrich Drepper  <drepper@gmail.com>

	[BZ #12005]
	* malloc/mcheck.c: Handle large requests.

	[BZ #12077]
	* sysdeps/x86_64/strcmp.S: Fix handling of remaining bytes in buffer
	for strncmp and strncasecmp.
	* string/stratcliff.c: Add tests for strcmp and strncmp.
	* wcsmbs/wcsatcliff.c: Adjust for stratcliff change.

2010-09-28  Nobuhiro Iwamatsu  <iwamatsu@nigauri.org>

	* sysdeps/sh/sh4/fpu/fpu_control.h: Add 'extern "C"' protection to
	__set_fpscr.

2010-09-30  Andreas Jaeger  <aj@suse.de>

	* sysdeps/unix/sysv/linux_fsinfo.h (BTRFS_SUPER_MAGIC): Define.
	(CGROUP_SUPER_MAGIC): Define.
	* sysdeps/unix/sysv/linux/internal_statvfs.c (__statvfs_getflags):
	Handle btrfs and cgroup file systems.
	* sysdeps/unix/sysv/linux/pathconf.c (__statfs_filesize_max):
	Likewise.

2010-09-27  Luis Machado  <luisgpm@br.ibm.com>

	* sysdeps/powerpc/powerpc32/rtld-memset.c: New file.
	* sysdeps/powerpc/powerpc64/rtld-memset.c: New file.

2010-09-29  Andreas Krebbel  <Andreas.Krebbel@de.ibm.com>

	[BZ #12067]
	* sysdeps/s390/s390-32/elf/start.S: Fix address calculation when
	trying to locate the ELF header.

2010-09-27  Andreas Schwab  <schwab@redhat.com>

	[BZ #11611]
	* sysdeps/unix/sysv/linux/internal_statvfs.c (INTERNAL_STATVFS):
	Mask out sign-bit copies when constructing f_fsid.

2010-09-24  Petr Baudis <pasky@suse.cz>

	* debug/stack_chk_fail_local.c: Add missing licence exception.
	* debug/warning-nop.c: Likewise.

2010-09-15  Joseph Myers  <joseph@codesourcery.com>

	* sysdeps/unix/sysv/linux/getdents.c (__GETDENTS): When
	implementing getdents64 using getdents syscall, set d_type if
	__ASSUME_GETDENTS32_D_TYPE.

2010-09-16  Andreas Schwab  <schwab@redhat.com>

	* elf/dl-close.c (free_slotinfo, free_mem): Move to...
	* elf/dl-libc.c (free_slotinfo, free_mem): ... here.

2010-09-21  Ulrich Drepper  <drepper@redhat.com>

	[BZ #12037]
	* posix/unistd.h: Undo change of feature selection for ftruncate from
	2010-01-11.

2010-09-20  Ulrich Drepper  <drepper@redhat.com>

	* sysdeps/x86_64/strcmp.S: Fix another typo in x86-64 strncasecmp limit
	detection.

2010-09-20  Andreas Schwab  <schwab@redhat.com>

	* sysdeps/unix/sysv/linux/sparc/sparc32/syscalls.list: Add
	fanotify_mark.
	* sysdeps/unix/sysv/linux/s390/s390-32/syscalls.list: Likewise.

2010-09-14  Andreas Schwab  <schwab@redhat.com>

	* sysdeps/s390/s390-32/__longjmp.c (__longjmp): Define register
	variables after CHECK_SP call.
	* sysdeps/s390/s390-64/__longjmp.c (__longjmp): Likewise.

2010-09-13  Andreas Schwab  <schwab@redhat.com>
	    Ulrich Drepper  <drepper@redhat.com>

	* elf/rtld.c (dl_main): Set GLRO(dl_init_all_dirs) just before
	re-relocationg ld.so.
	* elf/dl-support.c (_dl_non_dynamic_init): And here after the
	_dl_init_paths call.
	* elf/dl-load.c (_dl_init_paths).  Don't set GLRO(dl_init_all_dirs)
	here anymore.

2010-09-14  Ulrich Drepper  <drepper@redhat.com>

	* resolv/res_init.c (__res_vinit): Count the default server we added.

2010-09-08  Chung-Lin Tang  <cltang@codesourcery.com>
	    Ulrich Drepper  <drepper@redhat.com>

	[BZ #11968]
	* sysdeps/unix/sysv/linux/x86_64/____longjmp_chk.S
	(____longjmp_chk): Use %ebx for saving value across system call.
	Add unwind info.

2010-09-06  Andreas Schwab  <schwab@redhat.com>

	* manual/Makefile: Don't mix pattern rules with normal rules.

2010-09-05  Andreas Schwab  <schwab@linux-m68k.org>

	* debug/vdprintf_chk.c (__vdprintf_chk): Remove undefined
	operation.
	* libio/iofdopen.c (_IO_new_fdopen): Likewise.
	* libio/iofopncook.c (_IO_cookie_init): Likewise.
	* libio/iovdprintf.c (_IO_vdprintf): Likewise.
	* libio/oldiofdopen.c (_IO_old_fdopen): Likewise.
	* sysdeps/powerpc/powerpc64/dl-machine.h (elf_machine_rela):
	Likewise.

2010-09-04  Ulrich Drepper  <drepper@redhat.com>

	[BZ #11979]
	* iconvdata/gconv-modules: Remove EBCDIC-CP-AR2 alias from
	IBM-930, IBM-933, IBM-935, IBM-937, and IBM-939.

2010-09-02  Ulrich Drepper  <drepper@redhat.com>

	* sysdeps/x86_64/add_n.S: Update from GMP 5.0.1.
	* sysdeps/x86_64/addmul_1.S: Likewise.
	* sysdeps/x86_64/lshift.S: Likewise.
	* sysdeps/x86_64/mul_1.S: Likewise.
	* sysdeps/x86_64/rshift.S: Likewise.
	* sysdeps/x86_64/sub_n.S: Likewise.
	* sysdeps/x86_64/submul_1.S: Likewise.

2010-09-01  Samuel Thibault  <samuel.thibault@ens-lyon.org>

	This aligns bits/sched.h onto sysdeps/unix/sysv/linux/bits/sched.h:
	Define __sched_param instead of SCHED_* and sched_param when
	<bits/sched.h> is included with __need_schedparam defined.
	* bits/sched.h [__need_schedparam]
	(SCHED_OTHER, SCHED_FIFO, SCHED_RR, sched_param): Do not define.
	[!__defined_schedparam && (__need_schedparam || _SCHED_H)]
	(__defined_schedparam): Define to 1.
	(__sched_param): New structure, identical to sched_param.
	(__need_schedparam): Undefine.

2010-08-31  Mike Frysinger  <vapier@gentoo.org>

	* sysdeps/unix/sysv/linux/sparc/sys/epoll.h (epoll_create2): Delete.
	(epoll_create1): Declare.

	* sysdeps/unix/sysv/linux/x86_64/sys/epoll.h: Fix typo.

2010-08-31  Andreas Schwab  <schwab@redhat.com>

	[BZ #7066]
	* stdlib/strtod_l.c (____STRTOF_INTERNAL): Fix array overflow when
	shifting retval into place.

2010-09-01  Ulrich Drepper  <drepper@redhat.com>

	* nis/rpcsvc/nis.h: Update copyright notice.
	* nis/rpcsvc/nis.x: Likewise.
	* nis/rpcsvc/nis_callback.h: Likewise.
	* nis/rpcsvc/nis_callback.x: Likewise.
	* nis/rpcsvc/nis_object.x: Likewise.
	* nis/rpcsvc/nis_tags.h: Likewise.
	* nis/rpcsvc/yp.h: Likewise.
	* nis/rpcsvc/yp.x: Likewise.
	* nis/rpcsvc/ypupd.h: Likewise.
	* nis/yp_xdr.c: Likewise.
	* nis/ypupdate_xdr.c: Likewise.

	* sunrpc/pm_getport.c (__libc_rpc_getport): New function.  This is
	mainly the body of pmap_getport.  Add parameters to specify timeouts.
	(pmap_getport): Use __libc_rpc_getport.
	* sunrpc/Versions: Export __libc_rpc_getport with GLIBC_PRIVATE.
	* include/rpc/pmap_clnt.h: Declare __libc_rpc_getport.
	* nis/nis_findserv.c: Remove pmap_getport copy. Use __libc_rpc_getport.

2010-08-31  Andreas Schwab  <schwab@linux-m68k.org>

	* sysdeps/unix/sysv/linux/powerpc/powerpc32/syscalls.list: Add
	fanotify_mark.

2010-08-27  Roland McGrath  <roland@redhat.com>

	* sysdeps/i386/i686/multiarch/Makefile
	(CFLAGS-varshift.c): New variable.

2010-08-27  Ulrich Drepper  <drepper@redhat.com>

	* sysdeps/i386/i686/multiarch/varshift.S: File removed.
	* sysdeps/i386/i686/multiarch/varshift.c: New file.

	* sysdeps/x86_64/multiarch/strlen-no-bsf.S: Move to .text.slow section.

	* sysdeps/x86_64/strlen.S: Minimal code improvement.

2010-08-26  H.J. Lu  <hongjiu.lu@intel.com>

	* sysdeps/x86_64/strlen.S: Unroll the loop.
	* sysdeps/x86_64/multiarch/Makefile (sysdep_routines): Add
	strlen-sse2 strlen-sse2-bsf.
	* sysdeps/x86_64/multiarch/strlen.S ((strlen): Return
	__strlen_no_bsf if bit_Slow_BSF is set.
	(__strlen_sse42): Removed.
	* sysdeps/x86_64/multiarch/strlen-no-bsf.S: New file.
	* sysdeps/x86_64/multiarch/strlen-sse4.S: New file.

2010-08-25  Roland McGrath  <roland@redhat.com>

	* sysdeps/x86_64/multiarch/varshift.S: File removed.
	* sysdeps/x86_64/multiarch/varshift.c: New file.
	* sysdeps/x86_64/multiarch/Makefile (CFLAGS-varshift.c): New variable.
	* sysdeps/x86_64/multiarch/varshift.h: Clean up decls, fix a cast.
	* sysdeps/x86_64/multiarch/memmove.c: Move decls around.
	* sysdeps/x86_64/multiarch/memmove_chk.c: Likewise.

2010-08-25  H.J. Lu  <hongjiu.lu@intel.com>

	* sysdeps/i386/i686/multiarch/Makefile (sysdep_routines): Add
	strlen-sse2 strlen-sse2-bsf.
	* sysdeps/i386/i686/multiarch/strlen.S (strlen): Return
	__strlen_sse2_bsf if bit_Slow_BSF is unset.
	(__strlen_sse2): Removed.
	* sysdeps/i386/i686/multiarch/strlen-sse2-bsf.S: New file.
	* sysdeps/i386/i686/multiarch/strlen-sse2.S: New file.
	* sysdeps/x86_64/multiarch/init-arch.c (__init_cpu_features): Set
	bit_Slow_BSF for Atom.
	* sysdeps/x86_64/multiarch/init-arch.h (bit_Slow_BSF): Define.
	(index_Slow_BSF): Define.
	(HAS_SLOW_BSF): Define.

2010-08-25  Ulrich Drepper  <drepper@redhat.com>

	[BZ #10851]
	* resolv/res_init.c (__res_vinit): When no server address at all
	is given default to loopback.

2010-08-24  Roland McGrath  <roland@redhat.com>

	* configure.in: Remove config-name.h generation.
	* configure: Regenerated.
	* config-name.in: File removed.
	* scripts/config-uname.sh: New file.
	* posix/Makefile (uname.c): Depend on $(objdir)config-name.h.
	($(objdir)config-name.h): New target.

	* sunrpc/rpc_parse.h: Avoid nested comment.

2010-08-24  Richard Henderson  <rth@redhat.com>
	    Ulrich Drepper  <drepper@redhat.com>
	    H.J. Lu  <hongjiu.lu@intel.com>

	* sysdeps/i386/i686/multiarch/Makefile (sysdep_routines): Add varshift.
	* sysdeps/x86_64/multiarch/Makefile (sysdep_routines): Likewise.
	* sysdeps/x86_64/multiarch/strcspn-c.c: Include "varshift.h".
	Replace _mm_srli_si128 with __m128i_shift_right.  Replace
	_mm_alignr_epi8 with _mm_loadu_si128.
	* sysdeps/x86_64/multiarch/strspn-c.c: Likewise.
	* sysdeps/x86_64/multiarch/strstr.c: Include "varshift.h".
	(__m128i_shift_right): Removed.
	* sysdeps/i386/i686/multiarch/varshift.h: New file.
	* sysdeps/i386/i686/multiarch/varshift.S: New file.
	* sysdeps/x86_64/multiarch/varshift.h: New file.
	* sysdeps/x86_64/multiarch/varshift.S: New file.

2010-08-21  Mike Frysinger  <vapier@gentoo.org>

	* configure.in: Move assembler checks to before sysdep dir checking.

2010-08-20  Petr Baudis  <pasky@suse.cz>

	* LICENSES: Sync the sunrpc license.

2010-08-19  Ulrich Drepper  <drepper@redhat.com>

	* sunrpc/auth_des.c: Update copyright notice once again.
	* sunrpc/auth_none.c: Likewise.
	* sunrpc/auth_unix.c: Likewise.
	* sunrpc/authdes_prot.c: Likewise.
	* sunrpc/authuxprot.c: Likewise.
	* sunrpc/bindrsvprt.c: Likewise.
	* sunrpc/clnt_gen.c: Likewise.
	* sunrpc/clnt_perr.c: Likewise.
	* sunrpc/clnt_raw.c: Likewise.
	* sunrpc/clnt_simp.c: Likewise.
	* sunrpc/clnt_tcp.c: Likewise.
	* sunrpc/clnt_udp.c: Likewise.
	* sunrpc/clnt_unix.c: Likewise.
	* sunrpc/des_crypt.c: Likewise.
	* sunrpc/des_soft.c: Likewise.
	* sunrpc/get_myaddr.c: Likewise.
	* sunrpc/getrpcport.c: Likewise.
	* sunrpc/key_call.c: Likewise.
	* sunrpc/key_prot.c: Likewise.
	* sunrpc/openchild.c: Likewise.
	* sunrpc/pm_getmaps.c: Likewise.
	* sunrpc/pm_getport.c: Likewise.
	* sunrpc/pmap_clnt.c: Likewise.
	* sunrpc/pmap_prot.c: Likewise.
	* sunrpc/pmap_prot2.c: Likewise.
	* sunrpc/pmap_rmt.c: Likewise.
	* sunrpc/rpc/auth.h: Likewise.
	* sunrpc/rpc/auth_unix.h: Likewise.
	* sunrpc/rpc/clnt.h: Likewise.
	* sunrpc/rpc/des_crypt.h: Likewise.
	* sunrpc/rpc/key_prot.h: Likewise.
	* sunrpc/rpc/netdb.h: Likewise.
	* sunrpc/rpc/pmap_clnt.h: Likewise.
	* sunrpc/rpc/pmap_prot.h: Likewise.
	* sunrpc/rpc/pmap_rmt.h: Likewise.
	* sunrpc/rpc/rpc.h: Likewise.
	* sunrpc/rpc/rpc_des.h: Likewise.
	* sunrpc/rpc/rpc_msg.h: Likewise.
	* sunrpc/rpc/svc.h: Likewise.
	* sunrpc/rpc/svc_auth.h: Likewise.
	* sunrpc/rpc/types.h: Likewise.
	* sunrpc/rpc/xdr.h: Likewise.
	* sunrpc/rpc_clntout.c: Likewise.
	* sunrpc/rpc_cmsg.c: Likewise.
	* sunrpc/rpc_common.c: Likewise.
	* sunrpc/rpc_cout.c: Likewise.
	* sunrpc/rpc_dtable.c: Likewise.
	* sunrpc/rpc_hout.c: Likewise.
	* sunrpc/rpc_main.c: Likewise.
	* sunrpc/rpc_parse.c: Likewise.
	* sunrpc/rpc_parse.h: Likewise.
	* sunrpc/rpc_prot.c: Likewise.
	* sunrpc/rpc_sample.c: Likewise.
	* sunrpc/rpc_scan.c: Likewise.
	* sunrpc/rpc_scan.h: Likewise.
	* sunrpc/rpc_svcout.c: Likewise.
	* sunrpc/rpc_tblout.c: Likewise.
	* sunrpc/rpc_util.c: Likewise.
	* sunrpc/rpc_util.h: Likewise.
	* sunrpc/rpcinfo.c: Likewise.
	* sunrpc/rpcsvc/bootparam_prot.x: Likewise.
	* sunrpc/rpcsvc/key_prot.x: Likewise.
	* sunrpc/rpcsvc/klm_prot.x: Likewise.
	* sunrpc/rpcsvc/mount.x: Likewise.
	* sunrpc/rpcsvc/nfs_prot.x: Likewise.
	* sunrpc/rpcsvc/nlm_prot.x: Likewise.
	* sunrpc/rpcsvc/rex.x: Likewise.
	* sunrpc/rpcsvc/rstat.x: Likewise.
	* sunrpc/rpcsvc/rusers.x: Likewise.
	* sunrpc/rpcsvc/sm_inter.x: Likewise.
	* sunrpc/rpcsvc/spray.x: Likewise.
	* sunrpc/rpcsvc/yppasswd.x: Likewise.
	* sunrpc/rtime.c: Likewise.
	* sunrpc/svc.c: Likewise.
	* sunrpc/svc_auth.c: Likewise.
	* sunrpc/svc_authux.c: Likewise.
	* sunrpc/svc_raw.c: Likewise.
	* sunrpc/svc_run.c: Likewise.
	* sunrpc/svc_simple.c: Likewise.
	* sunrpc/svc_tcp.c: Likewise.
	* sunrpc/svc_udp.c: Likewise.
	* sunrpc/svc_unix.c: Likewise.
	* sunrpc/svcauth_des.c: Likewise.
	* sunrpc/xcrypt.c: Likewise.
	* sunrpc/xdr.c: Likewise.
	* sunrpc/xdr_array.c: Likewise.
	* sunrpc/xdr_float.c: Likewise.
	* sunrpc/xdr_mem.c: Likewise.
	* sunrpc/xdr_rec.c: Likewise.
	* sunrpc/xdr_ref.c: Likewise.
	* sunrpc/xdr_sizeof.c: Likewise.
	* sunrpc/xdr_stdio.c: Likewise.

	* sysdeps/x86_64/multiarch/strcmp.S: Fix two typos in strncasecmp
	handling.

2010-08-19  Andreas Schwab  <schwab@redhat.com>

	* sysdeps/i386/i686/multiarch/strspn.S [!SHARED]: Fix SSE4.2 check.

2010-08-19  Luis Machado  <luisgpm@br.ibm.com>

	* sysdeps/powerpc/powerpc32/power7/memchr.S: New file.
	* sysdeps/powerpc/powerpc32/power7/memrchr.S: New file.
	* sysdeps/powerpc/powerpc32/power7/rawmemchr.S: New file.
	* sysdeps/powerpc/powerpc32/power7/strchr.S: New file.
	* sysdeps/powerpc/powerpc32/power7/strchrnul.S: New file.
	* sysdeps/powerpc/powerpc32/power7/strlen.S: New file.
	* sysdeps/powerpc/powerpc32/power7/strnlen.S: New file.
	* sysdeps/powerpc/powerpc64/power7/memchr.S: New file.
	* sysdeps/powerpc/powerpc64/power7/memrchr.S: New file.
	* sysdeps/powerpc/powerpc64/power7/rawmemchr.S: New file.
	* sysdeps/powerpc/powerpc64/power7/strchr.S: New file.
	* sysdeps/powerpc/powerpc64/power7/strchrnul.S: New file.
	* sysdeps/powerpc/powerpc64/power7/strlen.S: New file.
	* sysdeps/powerpc/powerpc64/power7/strnlen.S: New file.

2010-07-26  Anton Blanchard  <anton@samba.org>

	* malloc/malloc.c (sYSTRIm): Replace divide and multiply with mask.
	* malloc/arena.c (heap_trim): Likewise.

2010-08-16  Ulrich Drepper  <drepper@redhat.com>

	* sysdeps/unix/sysv/linux/syscalls.list: Add entry for fanotify_init
	here.  Not...
	* sysdeps/unix/sysv/linux/wordsize-64/syscalls.list: ...here...
	* sysdeps/unix/sysv/linux/i386/syscalls.list: ... orhere.

2010-08-12  H.J. Lu  <hongjiu.lu@intel.com>

	* sysdeps/i386/elf/Makefile: New file.

2010-08-14  Andreas Schwab  <schwab@linux-m68k.org>

	* sysdeps/unix/sysv/linux/sys/fanotify.h: Remove third argument
	from fanotify_init.
	* sysdeps/unix/sysv/linux/i386/syscalls.list: Likewise.
	* sysdeps/unix/sysv/linux/wordsize-64/syscalls.list: Likewise.

2010-08-15  Ulrich Drepper  <drepper@redhat.com>

	* sysdeps/x86_64/strcmp.S: Use correct register for fourth parameter
	of strncasecmp_l.
	* sysdeps/multiarch/strcmp.S: Likewise.

2010-08-14  Ulrich Drepper  <drepper@redhat.com>

	* sysdeps/x86_64/Makefile [subdir=string] (sysdep_routines): Add
	strncase_l-nonascii.
	* sysdeps/x86_64/multiarch/Makefile [subdir=string] (sysdep_routines):
	Add strncase_l-ssse3.
	* sysdeps/x86_64/multiarch/strcmp.S: Prepare for use as strncasecmp.
	* sysdeps/x86_64/strcmp.S: Likewise.
	* sysdeps/x86_64/multiarch/strncase_l-ssse3.S: New file.
	* sysdeps/x86_64/multiarch/strncase_l.S: New file.
	* sysdeps/x86_64/strncase.S: New file.
	* sysdeps/x86_64/strncase_l-nonascii.c: New file.
	* sysdeps/x86_64/strncase_l.S: New file.
	* string/Makefile (strop-tests): Add strncasecmp.
	* string/test-strncasecmp.c: New file.

	* sysdeps/x86_64/strcasecmp_l-nonascii.c: Add prototype to avoid
	warning.

	* sysdeps/x86_64/strcmp.S: Move definition of NO_NOLOCALE_ALIAS to...
	* sysdeps/x86_64/multiarch/strcasecmp_l-ssse3.S: ... here.

2010-08-14  Andreas Schwab  <schwab@linux-m68k.org>

	* sysdeps/unix/sysv/linux/prlimit.c: Make it compile.

2010-08-12  Ulrich Drepper  <drepper@redhat.com>

	* sysdeps/unix/sysv/linux/bits/termios.h: Define EXTPROC.
	* sysdeps/unix/sysv/linux/powerpc/bits/termios.h: Likewise.
	* sysdeps/unix/sysv/linux/sparc/bits/termios.h: Likewise.

2010-05-01  Alan Modra  <amodra@gmail.com>

	* sysdeps/powerpc/powerpc32/power4/memcmp.S: Correct cfi for r24.
	* sysdeps/powerpc/powerpc64/bsd-_setjmp.S: Move contents..
	* sysdeps/powerpc/powerpc64/bsd-setjmp.S: ..and these too..
	* sysdeps/powerpc/powerpc64/setjmp.S: ..to here..
	* sysdeps/powerpc/powerpc64/setjmp-common.S: ..and here, with some
	tidying.  Don't tail-call __sigjmp_save for static lib.
	* sysdeps/powerpc/powerpc64/sysdep.h (SAVE_ARG, REST_ARG): Correct
	save location.
	(CFI_SAVE_ARG, CFI_REST_ARG): New macros.
	(CALL_MCOUNT): Add eh info, and nop after bl.
	(TAIL_CALL_SYSCALL_ERROR): New macro.
	(PSEUDO_RET): Use it.
	* sysdeps/powerpc/powerpc64/dl-trampoline.S (_dl_runtime_resolve):
	Correct save location of integer regs and cr.
	(_dl_profile_resolve): Correct cr save location.  Delete nops
	after bl when SHARED.  Reduce cfi size a little by better
	placement of cfi directives.
	* sysdeps/powerpc/powerpc64/fpu/s_copysign.S (__copysign): Don't
	make a stack frame.  Instead use parm save area as a temp.
	* sysdeps/unix/sysv/linux/powerpc/powerpc64/brk.S (__brk): Don't
	make a stack frame.  Use TAIL_CALL_SYSCALL_ERROR.
	* sysdeps/unix/sysv/linux/powerpc/powerpc64/clone.S (__clone):
	Don't make a stack frame for parent, use parm save area.
	Increase child stack frame to 112 bytes.  Don't save unused reg,
	and adjust reg usage.  Set up cfi on error recovery and
	epilogue of parent, and use TAIL_CALL_SYSCALL_ERROR, PSEUDO_RET.
	* sysdeps/unix/sysv/linux/powerpc/powerpc64/makecontext.S
	(__makecontext): Add dummy nop after jump to exit.
	* sysdeps/unix/sysv/linux/powerpc/powerpc64/socket.S (__socket):
	Use correct parm save area and cr save, reduce stack frame.
	Correct cfi for possible PSEUDO_RET frame setup.
	* sysdeps/unix/sysv/linux/powerpc/powerpc64/vfork.S (__vfork):
	Branch to local label emitted by PSEUDO_RET rather than
	__syscall_error.

2010-08-12  Andreas Schwab  <schwab@redhat.com>

	[BZ #11904]
	* locale/programs/locale.c (print_assignment): New function.
	(show_locale_vars): Use it.

2010-08-11  Ulrich Drepper  <drepper@redhat.com>

	* sysdeps/unix/sysv/linux/bits/statfs.h (struct statfs): Add f_flags
	field.
	(struct statfs64): Likewise.
	(_STATFS_F_FLAGS): Define.
	* sysdeps/unix/sysv/linux/s390/bits/statfs.h: Likewise.
	* sysdeps/unix/sysv/linux/internal_statvfs.c (__statvfs_getflags):
	Don't define if __ASSUME_STATFS_F_FLAGS is defined.
	(ST_VALID): Define locally.
	(INTERNAL_STATVFS): If f_flags has ST_VALID set don't call
	__statvfs_getflags, use the provided value.
	* sysdeps/unix/sysv/linux/kernel-features.h: Define
	__ASSUME_STATFS_F_FLAGS.

	* sysdeps/unix/sysv/linux/sys/inotify.h (IN_EXCL_UNLINK): Define.

	* sysdeps/unix/sysv/linux/Makefile [subdir=misc] (sysdep_headers):
	Add sys/fanotify.h.
	* sysdeps/unix/sysv/linux/Versions [libc]: Export fanotify_init and
	fanotify_mask for GLIBC_2.13.
	* sysdeps/unix/sysv/linux/i386/syscalls.list: Add entries for
	fanotify_init and fanotify_mark.
	* sysdeps/unix/sysv/linux/wordsize-64/syscalls.list: Likewise.
	* sysdeps/unix/sysv/linux/sys/fanotify.h: New file.

	* sysdeps/unix/sysv/linux/Makefile [subdir=misc] (sysdep_routines):
	Add prlimit.
	* sysdeps/unix/sysv/linux/Versions [libc]: Export prlimit and
	prlimit64 for GLIBC_2.13.
	* sysdeps/unix/sysv/linux/bits/resource.h: Declare prlimit and
	prlimit64.
	* sysdeps/unix/sysv/linux/i386/syscalls.list: Add entry for prlimit64
	syscall.
	* sysdeps/unix/sysv/linux/powerpc/powerpc32/syscalls.list: Likewise.
	* sysdeps/unix/sysv/linux/s390/s390-32/syscalls.list: Likewise.
	* sysdeps/unix/sysv/linux/sh/syscalls.list: Likewise.
	* sysdeps/unix/sysv/linux/sparc/sparc32/syscalls.lis: Likewise.
	* sysdeps/unix/sysv/linux/wordsize-64/syscalls.list: Likewise.  Also
	add prlimit alias.
	* sysdeps/unix/sysv/linux/prlimit.c: New file.

	[BZ #11903]
	* sysdeps/generic/netinet/ip.h (IPTOS_CLASS): Fix definition.
	Patch by Evgeni Bikov <bikovevg@iitp.ru>.

	* nss/Makefile: Add rules to build and run tst-nss-test1.
	* shlib-versions: Add entry for libnss_test1.
	* nss/nss_test1.c: New file.
	* nss/tst-nss-test1.c: New file.

	* nss/nsswitch.c (__nss_database_custom): Define new variable.
	(__nss_configure_lookup): Set appropriate entry in
	__nss_configure_lookup to true.
	* nss/nsswitch.h: Define enum with indeces of databases in
	databases and __nss_database_custom arrays.  Declare
	__nss_database_custom.
	* grp/initgroups.c (internal_getgrouplist): Use __nss_database_custom
	to avoid using nscd when custom rules are installed.
	* nss/getXXbyYY_r.c: Likewise.
	* sysdeps/posix/getaddrinfo.c (gaih_inet): Likewise.

	* nss/nss_files/files-parse.c: Whitespace fixes.

2010-08-09  Ulrich Drepper  <drepper@redhat.com>

	[BZ #11883]
	* posix/fnmatch.c: Keep track of alloca use and fall back on malloc.
	* posix/fnmatch_loop.c: Likewise.

2010-07-17  Andi Kleen  <ak@linux.intel.com>

	* sysdeps/i386/i386-mcount.S (__fentry__): Define.
	* sysdeps/x86_64/_mcount.S (__fentry__): Define.
	* stdlib/Versions (__fentry__): Add for GLIBC 2.13
	* Versions.def [GLIBC_2.13]: Add.

2010-08-06  Ulrich Drepper  <drepper@redhat.com>

	* sysdeps/unix/sysv/linux/getlogin_r.c (__getlogin_r_loginuid):
	Also fail if tpwd after pwuid call is NULL.

2010-07-31  Samuel Thibault  <samuel.thibault@ens-lyon.org>

	* hurd/hurdselect.c (_hurd_select): Round timeout up instead of down
	when converting to ms.

2010-06-06  Samuel Thibault  <samuel.thibault@ens-lyon.org>

	* sysdeps/mach/hurd/ttyname.c (ttyname): Replace MIG_BAD_ID and
	EOPNOTSUPP errors with ENOTTY.
	* sysdeps/mach/hurd/ttyname_r.c (__ttyname_r): Replace MIG_BAD_ID and
	EOPNOTSUPP errors with ENOTTY.

2010-07-31  Ulrich Drepper  <drepper@redhat.com>

	* sysdeps/x86_64/multiarch/Makefile [subdir=string] (sysdep_routines):
	Add strcasecmp_l-ssse3.
	* sysdeps/x86_64/multiarch/strcmp.S: Add support to compile for
	strcasecmp.
	* sysdeps/x86_64/strcmp.S: Allow more flexible compiling of strcasecmp.
	* sysdeps/x86_64/multiarch/strcasecmp_l.S: New file.
	* sysdeps/x86_64/multiarch/strcasecmp_l-ssse3.S: New file.

2010-07-30  Ulrich Drepper  <drepper@redhat.com>

	* sysdeps/x86_64/multiarch/strcmp.S: Pretty printing.

	* string/Makefile (strop-tests): Add strcasecmp.
	* sysdeps/x86_64/Makefile [subdir=string] (sysdep_routines): Add
	strcasecmp_l-nonascii.
	(gen-as-const-headers): Add locale-defines.sym.
	* sysdeps/x86_64/strcmp.S: Add support for strcasecmp implementation.
	* sysdeps/x86_64/strcasecmp.S: New file.
	* sysdeps/x86_64/strcasecmp_l.S: New file.
	* sysdeps/x86_64/strcasecmp_l-nonascii.c: New file.
	* sysdeps/x86_64/locale-defines.sym: New file.
	* string/test-strcasecmp.c: New file.

	* string/test-strcasestr.c: Test both ends of the range of characters.
	* sysdeps/x86_64/multiarch/strstr.c: Fix UCHIGH definition.

2010-07-29  Roland McGrath  <roland@redhat.com>

	[BZ #11856]
	* manual/locale.texi (Yes-or-No Questions): Fix example code.

2010-07-27  Ulrich Drepper  <drepper@redhat.com>

	* sysdeps/x86_64/multiarch/strcmp-ssse3.S: Avoid compiling the file
	for ld.so.

2010-07-27  Andreas Schwab  <schwab@redhat.com>

	* manual/memory.texi (Malloc Tunable Parameters): Document
	M_PERTURB.

2010-07-26  Roland McGrath  <roland@redhat.com>

	[BZ #11840]
	* configure.in (-fgnu89-inline check): Set and substitute
	gnu89_inline, not libc_cv_gnu89_inline.
	* configure: Regenerated.
	* config.make.in (gnu89-inline-CFLAGS): Use @gnu89_inline@.

2010-07-26  Ulrich Drepper  <drepper@redhat.com>

	* string/test-strnlen.c: New file.
	* string/Makefile (strop-tests): Add strnlen.
	* string/tester.c (test_strnlen): Add a few more test cases.
	* string/tst-strlen.c: Better error reporting.

	* sysdeps/x86_64/strnlen.S: New file.

2010-07-24  Ulrich Drepper  <drepper@redhat.com>

	* sysdeps/x86_64/multiarch/strstr.c (__m128i_strloadu_tolower): Use
	lower-latency instructions.

2010-07-23  Ulrich Drepper  <drepper@redhat.com>

	* string/test-strcasestr.c: New file.
	* string/test-strstr.c: New file.
	* string/Makefile (strop-tests): Add strstr and strcasestr.
	* string/str-two-way.h: Don't undefine MAX.
	* string/strcasestr.c: Don't define alias if NO_ALIAS is defined.

2010-07-21  Andreas Schwab  <schwab@redhat.com>

	* sysdeps/i386/i686/multiarch/Makefile (sysdep_routines): Add
	strcasestr-nonascii.
	(CFLAGS-strcasestr-nonascii.c): Define.
	* sysdeps/i386/i686/multiarch/strcasestr-nonascii.c: New file.
	* sysdeps/x86_64/multiarch/strcasestr-nonascii.c (STRSTR_SSE42):
	Remove unused attribute.

2010-07-20  Roland McGrath  <roland@redhat.com>

	* elf/dl-sysdep.c (_dl_important_hwcaps): Add dsocaps mask to
	dl_hwcap_mask as well as dl_hwcap.  Without this, dsocaps matching in
	ld.so.cache was broken.  With it, there is no way to disable dsocaps
	like LD_HWCAP_MASK can disable hwcaps.

2010-06-02  Emilio Pozuelo Monfort  <pochu27@gmail.com>

	* sysdeps/mach/hurd/sendmsg.c (__libc_sendmsg): Fix memory leaks.

2010-07-16  Ulrich Drepper  <drepper@redhat.com>

	* sysdeps/x86_64/multiarch/strstr.c: Rewrite to avoid indirect function
	call in strcasestr.
	* sysdeps/x86_64/multiarch/strcasestr.c: Declare
	__strcasestr_sse42_nonascii.
	* sysdeps/x86_64/multiarch/Makefile: Add rules to build
	strcasestr-nonascii.c.
	* sysdeps/x86_64/multiarch/strcasestr-nonascii.c: New file.

2010-06-15  Luis Machado  <luisgpm@br.ibm.com>

	* sysdeps/powerpc/powerpc32/power6/fpu/s_copysign.S: New file.
	* sysdeps/powerpc/powerpc32/power6/fpu/s_copysignf.S: New file.
	* sysdeps/powerpc/powerpc64/power6/fpu/s_copysign.S: New file.
	* sysdeps/powerpc/powerpc64/power6/fpu/s_copysignf.S: New file.

2010-07-09  Ulrich Drepper  <drepper@redhat.com>

	* sysdeps/unix/sysv/linux/fpathconf.c (__fpathconf): Use __fcntl not
	fcntl.

2010-07-06  Andreas Schwab  <schwab@redhat.com>

	[BZ #11577]
	* elf/dl-version.c (match_symbol): Don't pass NULL occation to
	dl_signal_cerror.

2010-07-06  Ulrich Drepper  <drepper@redhat.com>

	* sysdeps/unix/sysv/linux/fpathconf.c (__fpathconf): Implement
	_PC_PIPE_BUF using F_GETPIPE_SZ.

2010-07-05  Roland McGrath  <roland@redhat.com>

	* manual/arith.texi (Rounding Functions): Fix rint description
	implicit in round description.

2010-07-02  Ulrich Drepper  <drepper@redhat.com>

	* elf/Makefile: Fix linking for a few tests to make recent linker
	happy.

2010-06-30  Andreas Schwab  <schwab@redhat.com>

	* dlfcn/Makefile (LDLIBS-bug-atexit3-lib.so): Readd
	$(common-objpfx)libc_nonshared.a.

2010-06-21  Luis Machado  <luisgpm@br.ibm.com>

	* sysdeps/powerpc/powerpc32/970/fpu/Implies: Remove.
	* sysdeps/powerpc/powerpc32/power5/fpu/Implies: Remove.
	* sysdeps/powerpc/powerpc32/power5+/fpu/Implies: Remove.
	* sysdeps/powerpc/powerpc32/power6x/fpu/Implies: Remove.
	* sysdeps/powerpc/powerpc64/970/fpu/Implies: Remove.
	* sysdeps/powerpc/powerpc64/power5/fpu/Implies: Remove.
	* sysdeps/powerpc/powerpc64/power5+/fpu/Implies: Remove.
	* sysdeps/powerpc/powerpc64/power6x/fpu/Implies: Remove.
	* sysdeps/unix/sysv/linux/powerpc/powerpc32/970/fpu/Implies: Remove.
	* sysdeps/unix/sysv/linux/powerpc/powerpc32/power4/fpu/Implies: Remove.
	* sysdeps/unix/sysv/linux/powerpc/powerpc32/power5/fpu/Implies: Remove.
	* sysdeps/unix/sysv/linux/powerpc/powerpc32/power5+/fpu/Implies: Remove.
	* sysdeps/unix/sysv/linux/powerpc/powerpc32/power6/fpu/Implies: Remove.
	* sysdeps/unix/sysv/linux/powerpc/powerpc32/power6x/fpu/Implies: Remove.
	* sysdeps/unix/sysv/linux/powerpc/powerpc32/power7/fpu/Implies: Remove.
	* sysdeps/unix/sysv/linux/powerpc/powerpc64/970/fpu/Implies: Remove.
	* sysdeps/unix/sysv/linux/powerpc/powerpc64/power4/fpu/Implies: Remove.
	* sysdeps/unix/sysv/linux/powerpc/powerpc64/power5/fpu/Implies: Remove.
	* sysdeps/unix/sysv/linux/powerpc/powerpc64/power5+/fpu/Implies: Remove.
	* sysdeps/unix/sysv/linux/powerpc/powerpc64/power6/fpu/Implies: Remove.
	* sysdeps/unix/sysv/linux/powerpc/powerpc64/power6x/fpu/Implies: Remove.
	* sysdeps/unix/sysv/linux/powerpc/powerpc64/power7/fpu/Implies: Remove.
	* sysdeps/powerpc/powerpc32/970/Implies: Point to power4.
	* sysdeps/powerpc/powerpc32/power5/Implies: Point to power4.
	* sysdeps/powerpc/powerpc32/power5+/Implies: Point to power5.
	* sysdeps/powerpc/powerpc32/power6/Implies: Point to power5+.
	* sysdeps/powerpc/powerpc32/power6x/Implies: Point to power6.
	* sysdeps/powerpc/powerpc64/970/Implies: Point to power4.
	* sysdeps/powerpc/powerpc64/power5/Implies: Point to power4.
	* sysdeps/powerpc/powerpc64/power5+/Implies: Point to power5.
	* sysdeps/powerpc/powerpc64/power6/Implies: Point to power5+.
	* sysdeps/powerpc/powerpc64/power6x/Implies: Point to power6.
	* sysdeps/powerpc/powerpc32/power7/Implies: New file.
	* sysdeps/powerpc/powerpc64/power7/Implies: New file.
	* sysdeps/unix/sysv/linux/powerpc/powerpc32/970/Implies: New file.
	* sysdeps/unix/sysv/linux/powerpc/powerpc32/cell/Implies: New file.
	* sysdeps/unix/sysv/linux/powerpc/powerpc32/power4/Implies: New file.
	* sysdeps/unix/sysv/linux/powerpc/powerpc32/power5/Implies: New file.
	* sysdeps/unix/sysv/linux/powerpc/powerpc32/power6/Implies: New file.
	* sysdeps/unix/sysv/linux/powerpc/powerpc32/power6x/Implies: New file.
	* sysdeps/unix/sysv/linux/powerpc/powerpc32/power7/Implies: New file.
	* sysdeps/unix/sysv/linux/powerpc/powerpc64/970/Implies: New file.
	* sysdeps/unix/sysv/linux/powerpc/powerpc64/cell/Implies: New file.
	* sysdeps/unix/sysv/linux/powerpc/powerpc64/power4/Implies: New file.
	* sysdeps/unix/sysv/linux/powerpc/powerpc64/power5/Implies: New file.
	* sysdeps/unix/sysv/linux/powerpc/powerpc64/power6/Implies: New file.
	* sysdeps/unix/sysv/linux/powerpc/powerpc64/power6x/Implies: New file.
	* sysdeps/unix/sysv/linux/powerpc/powerpc64/power7/Implies: New file.

2010-06-25  H.J. Lu  <hongjiu.lu@intel.com>

	* debug/memmove_chk.c (__memmove_chk): Renamed to ...
	(MEMMOVE_CHK): ...this.  Default to __memmove_chk.
	* string/memmove.c (memmove): Renamed to ...
	(MEMMOVE): ...this.  Default to memmove.
	* sysdeps/x86_64/memcpy.S: Use ENTRY_CHK and END_CHK.
	* sysdeps/x86_64/sysdep.h (ENTRY_CHK): Define.
	(END_CHK): Define.
	* sysdeps/x86_64/multiarch/Makefile (sysdep_routines): Add
	memcpy-ssse3 mempcpy-ssse3 memmove-ssse3 memcpy-ssse3-back
	mempcpy-ssse3-back memmove-ssse3-back.
	* sysdeps/x86_64/multiarch/bcopy.S: New file .
	* sysdeps/x86_64/multiarch/memcpy-ssse3-back.S: New file.
	* sysdeps/x86_64/multiarch/memcpy-ssse3.S: New file.
	* sysdeps/x86_64/multiarch/memcpy.S: New file.
	* sysdeps/x86_64/multiarch/memcpy_chk.S: New file.
	* sysdeps/x86_64/multiarch/memmove-ssse3-back.S: New file.
	* sysdeps/x86_64/multiarch/memmove-ssse3.S: New file.
	* sysdeps/x86_64/multiarch/memmove.c: New file.
	* sysdeps/x86_64/multiarch/memmove_chk.c: New file.
	* sysdeps/x86_64/multiarch/mempcpy-ssse3-back.S: New file.
	* sysdeps/x86_64/multiarch/mempcpy-ssse3.S: New file.
	* sysdeps/x86_64/multiarch/mempcpy.S: New file.
	* sysdeps/x86_64/multiarch/mempcpy_chk.S: New file.
	* sysdeps/x86_64/multiarch/init-arch.h (bit_Fast_Copy_Backward):
	Define.
	(index_Fast_Copy_Backward): Define.
	(HAS_ARCH_FEATURE): Define.
	(HAS_FAST_REP_STRING): Define.
	(HAS_FAST_COPY_BACKWARD): Define.

2010-06-21  Andreas Schwab  <schwab@redhat.com>

	* sysdeps/unix/sysv/linux/getlogin_r.c (__getlogin_r_loginuid):
	Restore proper fallback handling.

2010-06-19  Ulrich Drepper  <drepper@redhat.com>

	[BZ #11701]
	* posix/group_member.c (__group_member): Correct checking loop.

	* sysdeps/unix/sysv/linux/getlogin_r.c (__getlogin_r_loginuid): Handle
	OOM in getpwuid_r correctly.  Return error number when the caller
	should return, otherwise -1.
	(getlogin_r): Adjust to return also for result of __getlogin_r_loginuid
	call returning > 0 value.
	* sysdeps/unix/sysv/linux/getlogin.c (getlogin): Likewise.

2010-06-07  Andreas Schwab  <schwab@redhat.com>

	* dlfcn/Makefile: Remove explicit dependencies on libc.so and
	libc_nonshared.a from targets in modules-names.

2010-06-02  Kirill A. Shutemov  <kirill@shutemov.name>

	* elf/dl-reloc.c: Flush cache after solving TEXTRELs if arch
	requires it.

2010-06-10  Luis Machado  <luisgpm@br.ibm.com>

	* sysdeps/powerpc/powerpc32/power7/memcmp.S: New file
	* sysdeps/powerpc/powerpc64/power7/memcmp.S: New file.
	* sysdeps/powerpc/powerpc32/power7/strncmp.S: New file.
	* sysdeps/powerpc/powerpc64/power7/strncmp.S: New file.

2010-06-02  Andreas Schwab  <schwab@redhat.com>

	* nis/nss_nis/nis-initgroups.c (get_uid): Properly resize buffer.

2010-06-14  Ulrich Drepper  <drepper@redhat.com>

	* sysdeps/unix/sysv/linux/powerpc/bits/fcntl.h: Define F_SETPIPE_SZ
	and F_GETPIPE_SZ.
	* sysdeps/unix/sysv/linux/i386/bits/fcntl.h: Likewise.
	* sysdeps/unix/sysv/linux/x86_64/bits/fcntl.h: Likewise.
	* sysdeps/unix/sysv/linux/s390/bits/fcntl.h: Likewise.
	* sysdeps/unix/sysv/linux/sparc/bits/fcntl.h: Likewise.
	* sysdeps/unix/sysv/linux/sh/bits/fcntl.h: Likewise.
	* sysdeps/unix/sysv/linux/ia64/bits/fcntl.h: Likewise

2010-06-14  Roland McGrath  <roland@redhat.com>

	* manual/libc.texinfo (@copying): Change to GFDL v1.3.

2010-06-07  Jakub Jelinek  <jakub@redhat.com>

	* libio/stdio.h (sscanf, vsscanf): Use __REDIRECT_NTH instead of
	__REDIRECT followed by __THROW.
	* wcsmbs/wchar.h (swscanf, vswscanf): Likewise.
	* posix/getopt.h (getopt): Likewise.

2010-06-02  Emilio Pozuelo Monfort  <pochu27@gmail.com>

	* hurd/lookup-at.c (__file_name_lookup_at): Accept
	AT_SYMLINK_FOLLOW in AT_FLAGS.  Fail with EINVAL if both
	AT_SYMLINK_FOLLOW and AT_SYMLINK_NOFOLLOW are present
	in AT_FLAGS.
	* hurd/hurd/fd.h (__file_name_lookup_at): Update comment.
	* sysdeps/mach/hurd/linkat.c (linkat): Pass O_NOLINK in FLAGS.

2010-05-28  Luis Machado  <luisgpm@br.ibm.com>

	* sysdeps/powerpc/powerpc32/power7/memcpy.S: Exchange srdi for srwi.

2010-05-26  H.J. Lu  <hongjiu.lu@intel.com>

	[BZ #11640]
	* sysdeps/x86_64/multiarch/init-arch.c (__init_cpu_features):
	Properly check family and model.

2010-05-26  Takashi Yoshii  <takashi.yoshii.zj@renesas.com>

	* sysdeps/unix/sysv/linux/sh/sh4/register-dump.h: Fix iov[] size.

2010-05-24  Luis Machado  <luisgpm@br.ibm.com>

	* sysdeps/powerpc/powerpc32/power7/memset.S: POWER7 32-bit memset fix.

2010-05-21  Ulrich Drepper  <drepper@redhat.com>

	* elf/dl-runtime.c (_dl_profile_fixup): Don't crash on unresolved weak
	symbol reference.

2010-05-19  Andreas Schwab  <schwab@redhat.com>

	* elf/dl-runtime.c (_dl_fixup): Don't crash on unresolved weak
	symbol reference.

2010-05-21  Andreas Schwab  <schwab@redhat.com>

	* sysdeps/unix/sysv/linux/Makefile (sysdep_routines): Add recvmmsg
	and internal_recvmmsg.
	* sysdeps/unix/sysv/linux/recvmmsg.c: New file.
	* sysdeps/unix/sysv/linux/internal_recvmmsg.S: New file.
	* sysdeps/unix/sysv/linux/socketcall.h (SOCKOP_recvmmsg): Define.
	* sysdeps/unix/sysv/linux/syscalls.list (recvmmsg): Remove.

	* sunrpc/clnt_tcp.c (clnttcp_control): Add missing break.
	* sunrpc/clnt_udp.c (clntudp_control): Likewise.
	* sunrpc/clnt_unix.c (clntunix_control): Likewise.

2010-05-20  Andreas Schwab  <schwab@redhat.com>

	* sysdeps/unix/sysv/linux/sys/timex.h: Use __REDIRECT_NTH.

2010-05-17  Luis Machado  <luisgpm@br.ibm.com>

	POWER7 optimizations.
	* sysdeps/powerpc/powerpc64/power7/memset.S: New file.
	* sysdeps/powerpc/powerpc32/power7/memset.S: New file.

2010-05-19  Ulrich Drepper  <drepper@redhat.com>

	* version.h: Update for 2.13 development version.

2010-05-12  Andrew Stubbs  <ams@codesourcery.com>

	* sysdeps/sh/sh4/fpu/feholdexcpt.c (feholdexcept): Really disable all
	exceptions.  Return 0.

2010-05-07  Roland McGrath  <roland@redhat.com>

	* elf/ldconfig.c (main): Add a const.

2010-05-06  Ulrich Drepper  <drepper@redhat.com>

	* nss/getent.c (idn_flags): Default to AI_IDN|AI_CANONIDN.
	(args_options): Add no-idn option.
	(ahosts_keys_int): Add idn_flags to ai_flags.
	(parse_option): Handle 'i' option to clear idn_flags.

	* malloc/malloc.c (_int_free): Possible race in the most recently
	added check.  Only act on the data if no current modification
	happened.

See ChangeLog.17 for earlier changes.<|MERGE_RESOLUTION|>--- conflicted
+++ resolved
@@ -1,10 +1,9 @@
-<<<<<<< HEAD
 2011-09-05  Ulrich Drepper  <drepper@gmail.com>
 
 	[BZ #13144]
 	* sysdeps/unix/sysv/linux/x86_64/bits/sem.h (semdid_ds): Fix to match
 	kernel in 64-bit binaries.
-=======
+
 2011-09-01  David S. Miller  <davem@davemloft.net>
 
 	* elf/elf.h (HWCAP_SPARC_*): Move to..
@@ -59,7 +58,6 @@
 
 	* sysdeps/i386/dl-trampoline.S (_dl_runtime_profile): Fix cfi
 	directive.
->>>>>>> 5f4318d1
 
 2011-08-24  David S. Miller  <davem@davemloft.net>
 
